--- conflicted
+++ resolved
@@ -4,17 +4,12 @@
 package queue
 
 import (
-<<<<<<< HEAD
-=======
-	"errors"
->>>>>>> 7dff67af
 	"fmt"
 
 	"github.com/ava-labs/avalanchego/database"
 	"github.com/ava-labs/avalanchego/database/versiondb"
 	"github.com/ava-labs/avalanchego/ids"
 	"github.com/ava-labs/avalanchego/snow"
-<<<<<<< HEAD
 	"github.com/prometheus/client_golang/prometheus"
 )
 
@@ -22,18 +17,6 @@
 	// StatusUpdateFrequency is how many containers should be processed between
 	// logs
 	StatusUpdateFrequency = 2500
-=======
-)
-
-const (
-	// StatusUpdateFrequency is how many containers should be processed between
-	// logs
-	StatusUpdateFrequency = 2500
-)
-
-var (
-	errDuplicate = errors.New("duplicated container")
->>>>>>> 7dff67af
 )
 
 // Jobs tracks a series of jobs that form a DAG of dependencies.
@@ -42,7 +25,6 @@
 	db *versiondb.Database
 	// state writes the job queue to [db].
 	state *state
-<<<<<<< HEAD
 }
 
 // New attempts to create a new job queue from the provided database.
@@ -61,25 +43,6 @@
 		db:    vdb,
 		state: state,
 	}, nil
-=======
-	// keep the missing ID set in memory to avoid unnecessary database reads and
-	// writes.
-	missingIDs                            ids.Set
-	removeFromMissingIDs, addToMissingIDs ids.Set
-}
-
-// New attempts to create a new job queue from the provided database.
-func New(db database.Database) (*Jobs, error) {
-	vdb := versiondb.New(db)
-	jobs := &Jobs{
-		db:    vdb,
-		state: newState(vdb),
-	}
-
-	missingIDs, err := jobs.state.MissingJobIDs()
-	jobs.missingIDs.Add(missingIDs...)
-	return jobs, err
->>>>>>> 7dff67af
 }
 
 // SetParser tells this job queue how to parse jobs from the database.
@@ -87,7 +50,6 @@
 
 func (j *Jobs) Has(jobID ids.ID) (bool, error) { return j.state.HasJob(jobID) }
 
-<<<<<<< HEAD
 // Push adds a new job to the queue. Returns true if [job] was added to the queue and false
 // if [job] was already in the queue.
 func (j *Jobs) Push(job Job) (bool, error) {
@@ -105,59 +67,23 @@
 	// Store this job into the database.
 	if err := j.state.PutJob(job); err != nil {
 		return false, fmt.Errorf("failed to write job due to %w", err)
-=======
-// Push adds a new job to the queue.
-func (j *Jobs) Push(job Job) error {
-	deps, err := job.MissingDependencies()
-	if err != nil {
-		return err
-	}
-	jobID := job.ID()
-	// Store this job into the database.
-	if has, err := j.state.HasJob(jobID); err != nil {
-		return fmt.Errorf("failed to check for existing job %s due to %w", jobID, err)
-	} else if has {
-		return errDuplicate
-	}
-	if err := j.state.PutJob(job); err != nil {
-		return fmt.Errorf("failed to write job due to %w", err)
->>>>>>> 7dff67af
 	}
 
 	if deps.Len() != 0 {
 		// This job needs to block on a set of dependencies.
 		for depID := range deps {
 			if err := j.state.AddDependency(depID, jobID); err != nil {
-<<<<<<< HEAD
 				return false, fmt.Errorf("failed to add blocking for depID %s, jobID %s", depID, jobID)
 			}
 		}
 		return true, nil
-=======
-				return fmt.Errorf("failed to add blocking for depID %s, jobID %s", depID, jobID)
-			}
-		}
-		return nil
->>>>>>> 7dff67af
 	}
 	// This job doesn't have any dependencies, so it should be placed onto the
 	// executable stack.
 	if err := j.state.AddRunnableJob(jobID); err != nil {
-<<<<<<< HEAD
 		return false, fmt.Errorf("failed to add %s as a runnable job due to %w", jobID, err)
 	}
 	return true, nil
-}
-
-func (j *Jobs) ExecuteAll(ctx *snow.Context, events ...snow.EventDispatcher) (int, error) {
-	numExecuted := 0
-
-	// Disable and clear state caches since the hit rate will be near 0 during execution.
-	j.state.DisableCaching()
-=======
-		return fmt.Errorf("failed to add %s as a runnable job due to %w", jobID, err)
-	}
-	return nil
 }
 
 // AddMissingID adds [jobID] to missingIDs
@@ -188,12 +114,13 @@
 
 func (j *Jobs) ExecuteAll(ctx *snow.Context, restarted bool, events ...snow.EventDispatcher) (int, error) {
 	numExecuted := 0
->>>>>>> 7dff67af
+
+	// Disable and clear state caches since the hit rate will be near 0 during execution.
+	j.state.DisableCaching()
 	for {
 		job, err := j.state.RemoveRunnableJob()
 		if err == database.ErrNotFound {
 			break
-<<<<<<< HEAD
 		}
 		if err != nil {
 			return 0, fmt.Errorf("failed to removing runnable job with %w", err)
@@ -205,141 +132,6 @@
 			return 0, fmt.Errorf("failed to execute job %s due to %w", jobID, err)
 		}
 
-		dependentIDs, err := j.state.RemoveDependencies(jobID)
-		if err != nil {
-			return 0, fmt.Errorf("failed to remove blocking jobs for %s due to %w", jobID, err)
-		}
-
-		for _, dependentID := range dependentIDs {
-			job, err := j.state.GetJob(dependentID)
-			if err != nil {
-				return 0, fmt.Errorf("failed to get job %s from blocking jobs due to %w", dependentID, err)
-			}
-			deps, err := job.MissingDependencies()
-			if err != nil {
-				return 0, fmt.Errorf("failed to get missing dependencies for %s due to %w", dependentID, err)
-			}
-			if deps.Len() > 0 {
-				continue
-			}
-			if err := j.state.AddRunnableJob(dependentID); err != nil {
-				return 0, fmt.Errorf("failed to add %s as a runnable job due to %w", dependentID, err)
-			}
-		}
-		if err := j.Commit(); err != nil {
-			return 0, err
-		}
-
-		numExecuted++
-		if numExecuted%StatusUpdateFrequency == 0 { // Periodically print progress
-			ctx.Log.Info("executed %d operations", numExecuted)
-		}
-
-		for _, event := range events {
-			event.Accept(ctx, job.ID(), job.Bytes())
-=======
-		}
-		if err != nil {
-			return 0, fmt.Errorf("failed to removing runnable job with %w", err)
-		}
-
-		jobID := job.ID()
-		ctx.Log.Debug("Executing: %s", jobID)
-		if err := job.Execute(); err != nil {
-			return 0, fmt.Errorf("failed to execute job %s due to %w", jobID, err)
->>>>>>> 7dff67af
-		}
-
-<<<<<<< HEAD
-	ctx.Log.Info("executed %d operations", numExecuted)
-	return numExecuted, nil
-}
-
-// Commit the versionDB to the underlying database.
-func (j *Jobs) Commit() error {
-	return j.db.Commit()
-}
-
-type JobsWithMissing struct {
-	*Jobs
-
-	// keep the missing ID set in memory to avoid unnecessary database reads and
-	// writes.
-	missingIDs                            ids.Set
-	removeFromMissingIDs, addToMissingIDs ids.Set
-}
-
-func NewWithMissing(
-	db database.Database,
-	metricsNamespace string,
-	metricsRegisterer prometheus.Registerer,
-) (*JobsWithMissing, error) {
-	innerJobs, err := New(db, metricsNamespace, metricsRegisterer)
-	if err != nil {
-		return nil, err
-	}
-
-	jobs := &JobsWithMissing{
-		Jobs: innerJobs,
-	}
-
-	missingIDs, err := jobs.state.MissingJobIDs()
-	jobs.missingIDs.Add(missingIDs...)
-	return jobs, err
-}
-
-func (jm *JobsWithMissing) Has(jobID ids.ID) (bool, error) {
-	if jm.missingIDs.Contains(jobID) {
-		return false, nil
-	}
-
-	return jm.Jobs.Has(jobID)
-}
-
-// Push adds a new job to the queue. Returns true if [job] was added to the queue and false
-// if [job] was already in the queue.
-func (jm *JobsWithMissing) Push(job Job) (bool, error) {
-	jobID := job.ID()
-	if has, err := jm.Has(jobID); err != nil {
-		return false, fmt.Errorf("failed to check for existing job %s due to %w", jobID, err)
-	} else if has {
-		return false, nil
-	}
-
-	deps, err := job.MissingDependencies()
-	if err != nil {
-		return false, err
-	}
-	// Store this job into the database.
-	if err := jm.state.PutJob(job); err != nil {
-		return false, fmt.Errorf("failed to write job due to %w", err)
-	}
-
-	if deps.Len() != 0 {
-		// This job needs to block on a set of dependencies.
-		for depID := range deps {
-			if err := jm.state.AddDependency(depID, jobID); err != nil {
-				return false, fmt.Errorf("failed to add blocking for depID %s, jobID %s", depID, jobID)
-			}
-		}
-		return true, nil
-	}
-	// This job doesn't have any dependencies, so it should be placed onto the
-	// executable stack.
-	if err := jm.state.AddRunnableJob(jobID); err != nil {
-		return false, fmt.Errorf("failed to add %s as a runnable job due to %w", jobID, err)
-	}
-	return true, nil
-}
-
-// AddMissingID adds [jobID] to missingIDs
-func (jm *JobsWithMissing) AddMissingID(jobIDs ...ids.ID) {
-	for _, jobID := range jobIDs {
-		if !jm.missingIDs.Contains(jobID) {
-			jm.missingIDs.Add(jobID)
-			jm.addToMissingIDs.Add(jobID)
-			jm.removeFromMissingIDs.Remove(jobID)
-=======
 		dependentIDs, err := j.state.RemoveDependencies(jobID)
 		if err != nil {
 			return 0, fmt.Errorf("failed to remove blocking jobs for %s due to %w", jobID, err)
@@ -388,26 +180,100 @@
 		}
 	}
 
-	ctx.Log.Info("executed %d operations", numExecuted)
+	if !restarted {
+		ctx.Log.Info("executed %d operations", numExecuted)
+	} else {
+		ctx.Log.Debug("executed %d operations", numExecuted)
+	}
 	return numExecuted, nil
 }
 
 // Commit the versionDB to the underlying database.
 func (j *Jobs) Commit() error {
-	if j.addToMissingIDs.Len() != 0 {
-		if err := j.state.AddMissingJobIDs(j.addToMissingIDs); err != nil {
-			return err
-		}
-		j.addToMissingIDs.Clear()
-	}
-	if j.removeFromMissingIDs.Len() != 0 {
-		if err := j.state.RemoveMissingJobIDs(j.removeFromMissingIDs); err != nil {
-			return err
->>>>>>> 7dff67af
-		}
-		j.removeFromMissingIDs.Clear()
-	}
-<<<<<<< HEAD
+	return j.db.Commit()
+}
+
+type JobsWithMissing struct {
+	*Jobs
+
+	// keep the missing ID set in memory to avoid unnecessary database reads and
+	// writes.
+	missingIDs                            ids.Set
+	removeFromMissingIDs, addToMissingIDs ids.Set
+}
+
+func NewWithMissing(
+	db database.Database,
+	metricsNamespace string,
+	metricsRegisterer prometheus.Registerer,
+) (*JobsWithMissing, error) {
+	innerJobs, err := New(db, metricsNamespace, metricsRegisterer)
+	if err != nil {
+		return nil, err
+	}
+
+	jobs := &JobsWithMissing{
+		Jobs: innerJobs,
+	}
+
+	missingIDs, err := jobs.state.MissingJobIDs()
+	jobs.missingIDs.Add(missingIDs...)
+	return jobs, err
+}
+
+func (jm *JobsWithMissing) Has(jobID ids.ID) (bool, error) {
+	if jm.missingIDs.Contains(jobID) {
+		return false, nil
+	}
+
+	return jm.Jobs.Has(jobID)
+}
+
+// Push adds a new job to the queue. Returns true if [job] was added to the queue and false
+// if [job] was already in the queue.
+func (jm *JobsWithMissing) Push(job Job) (bool, error) {
+	jobID := job.ID()
+	if has, err := jm.Has(jobID); err != nil {
+		return false, fmt.Errorf("failed to check for existing job %s due to %w", jobID, err)
+	} else if has {
+		return false, nil
+	}
+
+	deps, err := job.MissingDependencies()
+	if err != nil {
+		return false, err
+	}
+	// Store this job into the database.
+	if err := jm.state.PutJob(job); err != nil {
+		return false, fmt.Errorf("failed to write job due to %w", err)
+	}
+
+	if deps.Len() != 0 {
+		// This job needs to block on a set of dependencies.
+		for depID := range deps {
+			if err := jm.state.AddDependency(depID, jobID); err != nil {
+				return false, fmt.Errorf("failed to add blocking for depID %s, jobID %s", depID, jobID)
+			}
+		}
+		return true, nil
+	}
+	// This job doesn't have any dependencies, so it should be placed onto the
+	// executable stack.
+	if err := jm.state.AddRunnableJob(jobID); err != nil {
+		return false, fmt.Errorf("failed to add %s as a runnable job due to %w", jobID, err)
+	}
+	return true, nil
+}
+
+// AddMissingID adds [jobID] to missingIDs
+func (jm *JobsWithMissing) AddMissingID(jobIDs ...ids.ID) {
+	for _, jobID := range jobIDs {
+		if !jm.missingIDs.Contains(jobID) {
+			jm.missingIDs.Add(jobID)
+			jm.addToMissingIDs.Add(jobID)
+			jm.removeFromMissingIDs.Remove(jobID)
+		}
+	}
 }
 
 // RemoveMissingID removes [jobID] from missingIDs
@@ -440,7 +306,4 @@
 		jm.removeFromMissingIDs.Clear()
 	}
 	return jm.Jobs.Commit()
-=======
-	return j.db.Commit()
->>>>>>> 7dff67af
 }