// (c) 2019-2020, Ava Labs, Inc. All rights reserved.
// See the file LICENSE for licensing terms.

package block

import (
	"time"

	"github.com/ava-labs/avalanchego/ids"
	"github.com/ava-labs/avalanchego/snow/consensus/snowman"
	"github.com/ava-labs/avalanchego/snow/engine/common"
)

// ChainVM defines the required functionality of a Snowman VM.
//
// A Snowman VM is responsible for defining the representation of state,
// the representation of operations on that state, the application of operations
// on that state, and the creation of the operations. Consensus will decide on
// if the operation is executed and the order operations are executed in.
//
// For example, suppose we have a VM that tracks an increasing number that
// is agreed upon by the network.
// The state is a single number.
// The operation is setting the number to a new, larger value.
// Applying the operation will save to the database the new value.
// The VM can attempt to issue a new number, of larger value, at any time.
// Consensus will ensure the network agrees on the number at every block height.
type ChainVM interface {
	common.VM
	Getter

	// Attempt to create a new block from data contained in the VM.
	//
	// If the VM doesn't want to issue a new block, an error should be
	// returned.
	BuildBlock() (snowman.Block, error)

	// Attempt to create a block from a stream of bytes.
	//
	// The block should be represented by the full byte array, without extra
	// bytes.
	ParseBlock([]byte) (snowman.Block, error)

	// Notify the VM of the currently preferred block.
	//
	// This should always be a block that has no children known to consensus.
	SetPreference(ids.ID) error

	// LastAccepted returns the ID of the last accepted block.
	//
	// If no blocks have been accepted by consensus yet, it is assumed there is
	// a definitionally accepted block, the Genesis block, that will be
	// returned.
	LastAccepted() (ids.ID, error)
}

<<<<<<< HEAD
type SnowmanPlusPlusVM interface {
	GetActivationTime() time.Time
=======
// Getter defines the functionality for fetching a block by its ID.
type Getter interface {
	// Attempt to load a block.
	//
	// If the block does not exist, an error should be returned.
	//
	// TODO: Update the invariant to report database.ErrNotFound if the
	//       operation is missing.
	GetBlock(ids.ID) (snowman.Block, error)
>>>>>>> 2e237355
}<|MERGE_RESOLUTION|>--- conflicted
+++ resolved
@@ -54,11 +54,11 @@
 	LastAccepted() (ids.ID, error)
 }
 
-<<<<<<< HEAD
 type SnowmanPlusPlusVM interface {
 	GetActivationTime() time.Time
-=======
-// Getter defines the functionality for fetching a block by its ID.
+	// Getter defines the functionality for fetching a block by its ID.
+}
+
 type Getter interface {
 	// Attempt to load a block.
 	//
@@ -67,5 +67,4 @@
 	// TODO: Update the invariant to report database.ErrNotFound if the
 	//       operation is missing.
 	GetBlock(ids.ID) (snowman.Block, error)
->>>>>>> 2e237355
 }