// (c) 2019-2020, Ava Labs, Inc. All rights reserved.
// See the file LICENSE for licensing terms.

package snowman

import (
	"github.com/ava-labs/gecko/ids"
)

// Voter records chits received from [vdr] once its dependencies are met.
type voter struct {
	t         *Transitive
	vdr       ids.ShortID
	requestID uint32
	response  ids.ID
	deps      ids.Set
}

func (v *voter) Dependencies() ids.Set { return v.deps }

// Mark that a dependency has been met.
func (v *voter) Fulfill(id ids.ID) {
	v.deps.Remove(id)
	v.Update()
}

// Abandon this attempt to record chits.
func (v *voter) Abandon(id ids.ID) { v.Fulfill(id) }

func (v *voter) Update() {
	if v.deps.Len() != 0 || v.t.errs.Errored() {
		return
	}

	results := ids.Bag{}
	finished := false
	if v.response.IsZero() {
		results, finished = v.t.polls.Drop(v.requestID, v.vdr)
	} else {
		results, finished = v.t.polls.Vote(v.requestID, v.vdr, v.response)
	}

	if !finished {
		return
	}

	// To prevent any potential deadlocks with un-disclosed dependencies, votes
	// must be bubbled to the nearest valid block
	results = v.bubbleVotes(results)

<<<<<<< HEAD
	v.t.Config.Context.Log.Debug("Finishing poll [%d] with:\n%s", v.requestID, &results)
	if err := v.t.Consensus.RecordPoll(results); err != nil {
=======
	v.t.Ctx.Log.Debug("Finishing poll [%d] with:\n%s", v.requestID, &results)
	if err := v.t.consensus.RecordPoll(results); err != nil {
>>>>>>> 9f1c6050
		v.t.errs.Add(err)
		return
	}

	v.t.VM.SetPreference(v.t.Consensus.Preference())

<<<<<<< HEAD
	if v.t.Consensus.Finalized() {
		v.t.Config.Context.Log.Debug("Snowman engine can quiesce")
=======
	if v.t.consensus.Finalized() {
		v.t.Ctx.Log.Debug("Snowman engine can quiesce")
>>>>>>> 9f1c6050
		return
	}

	v.t.Ctx.Log.Debug("Snowman engine can't quiesce")
	v.t.repoll()
}

func (v *voter) bubbleVotes(votes ids.Bag) ids.Bag {
	bubbledVotes := ids.Bag{}
	for _, vote := range votes.List() {
		count := votes.Count(vote)
		blk, err := v.t.VM.GetBlock(vote)
		if err != nil {
			continue
		}

		for blk.Status().Fetched() && !v.t.Consensus.Issued(blk) {
			blk = blk.Parent()
		}

		if !blk.Status().Decided() && v.t.Consensus.Issued(blk) {
			bubbledVotes.AddCount(blk.ID(), count)
		}
	}
	return bubbledVotes
}<|MERGE_RESOLUTION|>--- conflicted
+++ resolved
@@ -48,26 +48,16 @@
 	// must be bubbled to the nearest valid block
 	results = v.bubbleVotes(results)
 
-<<<<<<< HEAD
-	v.t.Config.Context.Log.Debug("Finishing poll [%d] with:\n%s", v.requestID, &results)
+	v.t.Ctx.Log.Debug("Finishing poll [%d] with:\n%s", v.requestID, &results)
 	if err := v.t.Consensus.RecordPoll(results); err != nil {
-=======
-	v.t.Ctx.Log.Debug("Finishing poll [%d] with:\n%s", v.requestID, &results)
-	if err := v.t.consensus.RecordPoll(results); err != nil {
->>>>>>> 9f1c6050
 		v.t.errs.Add(err)
 		return
 	}
 
 	v.t.VM.SetPreference(v.t.Consensus.Preference())
 
-<<<<<<< HEAD
 	if v.t.Consensus.Finalized() {
-		v.t.Config.Context.Log.Debug("Snowman engine can quiesce")
-=======
-	if v.t.consensus.Finalized() {
 		v.t.Ctx.Log.Debug("Snowman engine can quiesce")
->>>>>>> 9f1c6050
 		return
 	}
 
