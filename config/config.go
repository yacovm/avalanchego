// (c) 2021 Ava Labs, Inc. All rights reserved.
// See the file LICENSE for licensing terms.

package config

import (
	"crypto/tls"
	"encoding/json"
	"errors"
	"fmt"
	"io/ioutil"
	"net"
	"os"
	"path"
	"path/filepath"
	"strings"
	"time"

	"github.com/spf13/viper"

	"github.com/ava-labs/avalanchego/app/process"
	"github.com/ava-labs/avalanchego/chains"
	"github.com/ava-labs/avalanchego/genesis"
	"github.com/ava-labs/avalanchego/ids"
	"github.com/ava-labs/avalanchego/ipcs"
	"github.com/ava-labs/avalanchego/nat"
	"github.com/ava-labs/avalanchego/network"
	"github.com/ava-labs/avalanchego/network/dialer"
	"github.com/ava-labs/avalanchego/network/throttling"
	"github.com/ava-labs/avalanchego/node"
	"github.com/ava-labs/avalanchego/snow/consensus/avalanche"
	"github.com/ava-labs/avalanchego/snow/consensus/snowball"
	"github.com/ava-labs/avalanchego/snow/networking/benchlist"
	"github.com/ava-labs/avalanchego/snow/networking/router"
	"github.com/ava-labs/avalanchego/staking"
	"github.com/ava-labs/avalanchego/utils"
	"github.com/ava-labs/avalanchego/utils/constants"
	"github.com/ava-labs/avalanchego/utils/dynamicip"
	"github.com/ava-labs/avalanchego/utils/logging"
	"github.com/ava-labs/avalanchego/utils/password"
	"github.com/ava-labs/avalanchego/utils/profiler"
	"github.com/ava-labs/avalanchego/utils/storage"
	"github.com/ava-labs/avalanchego/utils/timer"
	"github.com/ava-labs/avalanchego/utils/ulimit"
)

const (
	pluginsDirName       = "plugins"
	chainConfigFileName  = "config"
	chainUpgradeFileName = "upgrade"
	subnetConfigFileType = "json"
)

var (
	deprecatedKeys = map[string]string{
		CorethConfigKey: "please use --config-file to specify C-Chain config",
	}

	errInvalidStakerWeights       = errors.New("staking weights must be positive")
	errAuthPasswordTooWeak        = errors.New("API auth password is not strong enough")
	errInvalidUptimeRequirement   = errors.New("uptime requirement must be in the range [0, 1]")
	errMinValidatorStakeAboveMax  = errors.New("minimum validator stake can't be greater than maximum validator stake")
	errInvalidDelegationFee       = errors.New("delegation fee must be in the range [0, 1,000,000]")
	errInvalidMinStakeDuration    = errors.New("min stake duration must be > 0")
	errMinStakeDurationAboveMax   = errors.New("max stake duration can't be less than min stake duration")
	errStakeMintingPeriodBelowMin = errors.New("stake minting period can't be less than max stake duration")

	errDuplicatedCChainConfig = errors.New("C-Chain config is already provided in chain config files")
)

func GetProcessConfig(v *viper.Viper) (process.Config, error) {
	config := process.Config{
		DisplayVersionAndExit: v.GetBool(VersionKey),
		BuildDir:              os.ExpandEnv(v.GetString(BuildDirKey)),
		PluginMode:            v.GetBool(PluginModeKey),
	}

	// Build directory should have this structure:
	//
	// build
	// ├── avalanchego (the binary from compiling the app directory)
	// └── plugins
	//     └── evm
	validBuildDir := func(dir string) bool {
		info, err := os.Stat(dir)
		if err != nil || !info.IsDir() {
			return false
		}

		// make sure the expected subdirectory exists
		_, err = os.Stat(filepath.Join(dir, pluginsDirName))
		return err == nil
	}
	if validBuildDir(config.BuildDir) {
		return config, nil
	}

	foundBuildDir := false
	for _, dir := range defaultBuildDirs {
		if validBuildDir(dir) {
			config.BuildDir = dir
			foundBuildDir = true
			break
		}
	}
	if !foundBuildDir {
		return process.Config{}, fmt.Errorf(
			"couldn't find valid build directory in any of the default locations: %s",
			defaultBuildDirs,
		)
	}
	return config, nil
}

func getConsensusConfig(v *viper.Viper) avalanche.Parameters {
	return avalanche.Parameters{
		Parameters: snowball.Parameters{
			K:                     v.GetInt(SnowSampleSizeKey),
			Alpha:                 v.GetInt(SnowQuorumSizeKey),
			BetaVirtuous:          v.GetInt(SnowVirtuousCommitThresholdKey),
			BetaRogue:             v.GetInt(SnowRogueCommitThresholdKey),
			ConcurrentRepolls:     v.GetInt(SnowConcurrentRepollsKey),
			OptimalProcessing:     v.GetInt(SnowOptimalProcessingKey),
			MaxOutstandingItems:   v.GetInt(SnowMaxProcessingKey),
			MaxItemProcessingTime: v.GetDuration(SnowMaxTimeProcessingKey),
		},
		BatchSize: v.GetInt(SnowAvalancheBatchSizeKey),
		Parents:   v.GetInt(SnowAvalancheNumParentsKey),
	}
}

func getLoggingConfig(v *viper.Viper) (logging.Config, error) {
	loggingConfig, err := logging.DefaultConfig()
	if err != nil {
		return loggingConfig, err
	}
	if v.IsSet(LogsDirKey) {
		loggingConfig.Directory = os.ExpandEnv(v.GetString(LogsDirKey))
	}
	loggingConfig.LogLevel, err = logging.ToLevel(v.GetString(LogLevelKey))
	if err != nil {
		return loggingConfig, err
	}
	logDisplayLevel := v.GetString(LogLevelKey)
	if v.IsSet(LogDisplayLevelKey) {
		logDisplayLevel = v.GetString(LogDisplayLevelKey)
	}
	loggingConfig.DisplayLevel, err = logging.ToLevel(logDisplayLevel)
	if err != nil {
		return loggingConfig, err
	}
	loggingConfig.DisplayHighlight, err = logging.ToHighlight(v.GetString(LogDisplayHighlightKey), os.Stdout.Fd())
	return loggingConfig, err
}

func getAPIAuthConfig(v *viper.Viper) (node.APIAuthConfig, error) {
	config := node.APIAuthConfig{
		APIRequireAuthToken: v.GetBool(APIAuthRequiredKey),
	}
	if !config.APIRequireAuthToken {
		return config, nil
	}
	passwordFilePath := v.GetString(APIAuthPasswordFileKey)
	pwBytes, err := ioutil.ReadFile(passwordFilePath)
	if err != nil {
		return node.APIAuthConfig{}, fmt.Errorf("API auth password file %q failed to be read: %w", passwordFilePath, err)
	}
	config.APIAuthPassword = strings.TrimSpace(string(pwBytes))
	if !password.SufficientlyStrong(config.APIAuthPassword, password.OK) {
		return node.APIAuthConfig{}, errAuthPasswordTooWeak
	}
	return config, nil
}

func getIPCConfig(v *viper.Viper) node.IPCConfig {
	config := node.IPCConfig{
		IPCAPIEnabled: v.GetBool(IpcAPIEnabledKey),
		IPCPath:       ipcs.DefaultBaseURL,
	}
	if v.IsSet(IpcsChainIDsKey) {
		config.IPCDefaultChainIDs = strings.Split(v.GetString(IpcsChainIDsKey), ",")
	}
	if v.IsSet(IpcsPathKey) {
		config.IPCPath = os.ExpandEnv(v.GetString(IpcsPathKey))
	}
	return config
}

func getHTTPConfig(v *viper.Viper) (node.HTTPConfig, error) {
	config := node.HTTPConfig{
		APIConfig: node.APIConfig{
			APIIndexerConfig: node.APIIndexerConfig{
				IndexAPIEnabled:      v.GetBool(IndexEnabledKey),
				IndexAllowIncomplete: v.GetBool(IndexAllowIncompleteKey),
			},
			AdminAPIEnabled:    v.GetBool(AdminAPIEnabledKey),
			InfoAPIEnabled:     v.GetBool(InfoAPIEnabledKey),
			KeystoreAPIEnabled: v.GetBool(KeystoreAPIEnabledKey),
			MetricsAPIEnabled:  v.GetBool(MetricsAPIEnabledKey),
			HealthAPIEnabled:   v.GetBool(HealthAPIEnabledKey),
		},
		HTTPHost:          v.GetString(HTTPHostKey),
		HTTPPort:          uint16(v.GetUint(HTTPPortKey)),
		HTTPSEnabled:      v.GetBool(HTTPSEnabledKey),
		HTTPSKeyFile:      os.ExpandEnv(v.GetString(HTTPSKeyFileKey)),
		HTTPSCertFile:     os.ExpandEnv(v.GetString(HTTPSCertFileKey)),
		APIAllowedOrigins: v.GetStringSlice(HTTPAllowedOrigins),
	}
	var err error
	config.APIAuthConfig, err = getAPIAuthConfig(v)
	if err != nil {
		return node.HTTPConfig{}, err
	}
	config.IPCConfig = getIPCConfig(v)
	return config, nil
}

func getRouterHealthConfig(v *viper.Viper, halflife time.Duration) (router.HealthConfig, error) {
	config := router.HealthConfig{
		MaxDropRate:            v.GetFloat64(RouterHealthMaxDropRateKey),
		MaxOutstandingRequests: int(v.GetUint(RouterHealthMaxOutstandingRequestsKey)),
		MaxOutstandingDuration: v.GetDuration(NetworkHealthMaxOutstandingDurationKey),
		MaxRunTimeRequests:     v.GetDuration(NetworkMaximumTimeoutKey),
		MaxDropRateHalflife:    halflife,
	}
	switch {
	case config.MaxDropRate < 0 || config.MaxDropRate > 1:
		return router.HealthConfig{}, fmt.Errorf("%q must be in [0,1]", RouterHealthMaxDropRateKey)
	case config.MaxOutstandingDuration <= 0:
		return router.HealthConfig{}, fmt.Errorf("%q must be positive", NetworkHealthMaxOutstandingDurationKey)
	case config.MaxRunTimeRequests <= 0:
		return router.HealthConfig{}, fmt.Errorf("%q must be positive", NetworkMaximumTimeoutKey)
	}
	return config, nil
}

func getNetworkConfig(v *viper.Viper, halflife time.Duration) (network.Config, error) {
	config := network.Config{
		// Throttling
		InboundConnThrottlerConfig: throttling.InboundConnThrottlerConfig{
			AllowCooldown:  v.GetDuration(InboundConnThrottlerCooldownKey),
			MaxRecentConns: v.GetInt(InboundConnThrottlerMaxRecentConnsKey),
		},
		InboundThrottlerConfig: throttling.MsgThrottlerConfig{
			AtLargeAllocSize:    v.GetUint64(InboundThrottlerAtLargeAllocSizeKey),
			VdrAllocSize:        v.GetUint64(InboundThrottlerVdrAllocSizeKey),
			NodeMaxAtLargeBytes: v.GetUint64(InboundThrottlerNodeMaxAtLargeBytesKey),
		},
		OutboundThrottlerConfig: throttling.MsgThrottlerConfig{
			AtLargeAllocSize:    v.GetUint64(OutboundThrottlerAtLargeAllocSizeKey),
			VdrAllocSize:        v.GetUint64(OutboundThrottlerVdrAllocSizeKey),
			NodeMaxAtLargeBytes: v.GetUint64(OutboundThrottlerNodeMaxAtLargeBytesKey),
		},
		// Network Health Check
		HealthConfig: network.HealthConfig{
			MaxTimeSinceMsgSent:          v.GetDuration(NetworkHealthMaxTimeSinceMsgSentKey),
			MaxTimeSinceMsgReceived:      v.GetDuration(NetworkHealthMaxTimeSinceMsgReceivedKey),
			MaxPortionSendQueueBytesFull: v.GetFloat64(NetworkHealthMaxPortionSendQueueFillKey),
			MinConnectedPeers:            v.GetUint(NetworkHealthMinPeersKey),
			MaxSendFailRate:              v.GetFloat64(NetworkHealthMaxSendFailRateKey),
			MaxSendFailRateHalflife:      halflife,
		},
		AdaptiveTimeoutConfig: timer.AdaptiveTimeoutConfig{
			InitialTimeout:     v.GetDuration(NetworkInitialTimeoutKey),
			MinimumTimeout:     v.GetDuration(NetworkMinimumTimeoutKey),
			MaximumTimeout:     v.GetDuration(NetworkMaximumTimeoutKey),
			TimeoutHalflife:    v.GetDuration(NetworkTimeoutHalflifeKey),
			TimeoutCoefficient: v.GetFloat64(NetworkTimeoutCoefficientKey),
		},
		CompressionEnabled: v.GetBool(NetworkCompressionEnabledKey),
		DialerConfig: dialer.Config{
			ThrottleRps:       v.GetUint32(OutboundConnectionThrottlingRps),
			ConnectionTimeout: v.GetDuration(OutboundConnectionTimeout),
		},
		PeerAliasTimeout: v.GetDuration(PeerAliasTimeoutKey),
	}
	switch {
	case config.MinimumTimeout < 1:
		return network.Config{}, fmt.Errorf("%q must be positive", NetworkMinimumTimeoutKey)
	case config.MinimumTimeout > config.MaximumTimeout:
		return network.Config{}, fmt.Errorf("%q must be >= %q", NetworkMaximumTimeoutKey, NetworkMinimumTimeoutKey)
	case config.InitialTimeout < config.MinimumTimeout || config.InitialTimeout > config.MaximumTimeout:
		return network.Config{}, fmt.Errorf("%q must be in [%q, %q]", NetworkInitialTimeoutKey, NetworkMinimumTimeoutKey, NetworkMaximumTimeoutKey)
	case config.TimeoutHalflife <= 0:
		return network.Config{}, fmt.Errorf("%q must > 0", NetworkTimeoutHalflifeKey)
	case config.TimeoutCoefficient < 1:
		return network.Config{}, fmt.Errorf("%q must be >= 1", NetworkTimeoutCoefficientKey)
	case config.HealthConfig.MaxTimeSinceMsgSent < 0:
		return network.Config{}, fmt.Errorf("%s must be > 0", NetworkHealthMaxTimeSinceMsgSentKey)
	case config.HealthConfig.MaxTimeSinceMsgReceived < 0:
		return network.Config{}, fmt.Errorf("%s must be > 0", NetworkHealthMaxTimeSinceMsgReceivedKey)
	case config.HealthConfig.MaxSendFailRate < 0 || config.HealthConfig.MaxSendFailRate > 1:
		return network.Config{}, fmt.Errorf("%s must be in [0,1]", NetworkHealthMaxSendFailRateKey)
	case config.HealthConfig.MaxPortionSendQueueBytesFull < 0 || config.HealthConfig.MaxPortionSendQueueBytesFull > 1:
		return network.Config{}, fmt.Errorf("%s must be in [0,1]", NetworkHealthMaxPortionSendQueueFillKey)
	case config.DialerConfig.ConnectionTimeout < 0:
		return network.Config{}, fmt.Errorf("%q must be >= 0", OutboundConnectionTimeout)
	case config.PeerAliasTimeout < 0:
		return network.Config{}, fmt.Errorf("%q must be >= 0", PeerAliasTimeoutKey)
	}
	return config, nil
}

func getBenchlistConfig(v *viper.Viper, alpha, k int) (benchlist.Config, error) {
	config := benchlist.Config{
		Threshold:              v.GetInt(BenchlistFailThresholdKey),
		PeerSummaryEnabled:     v.GetBool(BenchlistPeerSummaryEnabledKey),
		Duration:               v.GetDuration(BenchlistDurationKey),
		MinimumFailingDuration: v.GetDuration(BenchlistMinFailingDurationKey),
		MaxPortion:             (1.0 - (float64(alpha) / float64(k))) / 3.0,
	}
	switch {
	case config.Duration < 0:
		return benchlist.Config{}, fmt.Errorf("%q must be >= 0", BenchlistDurationKey)
	case config.MinimumFailingDuration < 0:
		return benchlist.Config{}, fmt.Errorf("%q must be >= 0", BenchlistMinFailingDurationKey)
	}
	return config, nil
}

func getBootstrapConfig(v *viper.Viper, networkID uint32) (node.BootstrapConfig, error) {
	config := node.BootstrapConfig{
		RetryBootstrap:                         v.GetBool(RetryBootstrapKey),
		RetryBootstrapWarnFrequency:            v.GetInt(RetryBootstrapWarnFrequencyKey),
		BootstrapBeaconConnectionTimeout:       v.GetDuration(BootstrapBeaconConnectionTimeoutKey),
		BootstrapMaxTimeGetAncestors:           v.GetDuration(BootstrapMaxTimeGetAncestorsKey),
		BootstrapMultiputMaxContainersSent:     int(v.GetUint(BootstrapMultiputMaxContainersSentKey)),
		BootstrapMultiputMaxContainersReceived: int(v.GetUint(BootstrapMultiputMaxContainersReceivedKey)),
	}

	bootstrapIPs, bootstrapIDs := genesis.SampleBeacons(networkID, 5)
	if v.IsSet(BootstrapIPsKey) {
		bootstrapIPs = strings.Split(v.GetString(BootstrapIPsKey), ",")
	}
	for _, ip := range bootstrapIPs {
		if ip == "" {
			continue
		}
		addr, err := utils.ToIPDesc(ip)
		if err != nil {
			return node.BootstrapConfig{}, fmt.Errorf("couldn't parse bootstrap ip %s: %w", ip, err)
		}
		config.BootstrapIPs = append(config.BootstrapIPs, addr)
	}

	if v.IsSet(BootstrapIDsKey) {
		bootstrapIDs = strings.Split(v.GetString(BootstrapIDsKey), ",")
	}
	for _, id := range bootstrapIDs {
		if id == "" {
			continue
		}
		nodeID, err := ids.ShortFromPrefixedString(id, constants.NodeIDPrefix)
		if err != nil {
			return node.BootstrapConfig{}, fmt.Errorf("couldn't parse bootstrap peer id: %w", err)
		}
		config.BootstrapIDs = append(config.BootstrapIDs, nodeID)
	}
	return config, nil
}

func getGossipConfig(v *viper.Viper) (node.GossipConfig, error) {
	config := node.GossipConfig{
		ConsensusGossipConfig: node.ConsensusGossipConfig{
			ConsensusGossipFrequency:            v.GetDuration(ConsensusGossipFrequencyKey),
			ConsensusGossipAcceptedFrontierSize: uint(v.GetUint32(ConsensusGossipAcceptedFrontierSizeKey)),
			ConsensusGossipOnAcceptSize:         uint(v.GetUint32(ConsensusGossipOnAcceptSizeKey)),
		},
		PeerListGossipConfig: node.PeerListGossipConfig{
			// Node will gossip [PeerListSize] peers to [PeerListGossipSize] every [PeerListGossipFreq]
			PeerListSize:       v.GetUint32(NetworkPeerListSizeKey),
			PeerListGossipFreq: v.GetDuration(NetworkPeerListGossipFreqKey),
			PeerListGossipSize: v.GetUint32(NetworkPeerListGossipSizeKey),
		},
	}
	switch {
	case config.ConsensusGossipFrequency < 0:
		return node.GossipConfig{}, fmt.Errorf("%s must be >= 0", ConsensusGossipFrequencyKey)
	case config.PeerListGossipFreq < 0:
		return node.GossipConfig{}, fmt.Errorf("%s must be >= 0", NetworkPeerListGossipFreqKey)
	}
	return config, nil
}

func getIPConfig(v *viper.Viper) (node.IPConfig, error) {
	config := node.IPConfig{}
	// Resolves our public IP, or does nothing
	config.DynamicPublicIPResolver = dynamicip.NewResolver(v.GetString(DynamicPublicIPResolverKey))
	config.DynamicUpdateDuration = v.GetDuration(DynamicUpdateDurationKey)
	if config.DynamicUpdateDuration < 0 {
		return node.IPConfig{}, fmt.Errorf("%q must be <= 0", DynamicUpdateDurationKey)
	}

	var (
		ip  net.IP
		err error
	)
	publicIP := v.GetString(PublicIPKey)
	switch {
	case config.DynamicPublicIPResolver.IsResolver():
		// User specified to use dynamic IP resolution; don't use NAT traversal
		config.Nat = nat.NewNoRouter()
		ip, err = dynamicip.FetchExternalIP(config.DynamicPublicIPResolver)
		if err != nil {
			return node.IPConfig{}, fmt.Errorf("dynamic ip address fetch failed: %s", err)
		}
	case publicIP == "":
		// User didn't specify a public IP to use; try with NAT traversal
		config.AttemptedNATTraversal = true
		config.Nat = nat.GetRouter()
		ip, err = config.Nat.ExternalIP()
		if err != nil {
			ip = net.IPv4zero // Couldn't get my IP...set to 0.0.0.0
		}
	default:
		// User specified a public IP to use; don't use NAT
		config.Nat = nat.NewNoRouter()
		ip = net.ParseIP(publicIP)
	}
	if ip == nil {
		return node.IPConfig{}, fmt.Errorf("invalid IP Address %s", publicIP)
	}

	stakingPort := uint16(v.GetUint(StakingPortKey))
	config.IP = utils.NewDynamicIPDesc(ip, stakingPort)
	return config, nil
}

func getProfilerConfig(v *viper.Viper) (profiler.Config, error) {
	config := profiler.Config{
		Dir:         os.ExpandEnv(v.GetString(ProfileDirKey)),
		Enabled:     v.GetBool(ProfileContinuousEnabledKey),
		Freq:        v.GetDuration(ProfileContinuousFreqKey),
		MaxNumFiles: v.GetInt(ProfileContinuousMaxFilesKey),
	}
	if config.Freq < 0 {
		return profiler.Config{}, fmt.Errorf("%s must be >= 0", ProfileContinuousFreqKey)
	}
	return config, nil
}

func getStakingTLSCert(v *viper.Viper) (tls.Certificate, error) {
	if v.GetBool(StakingEphemeralCertEnabledKey) {
		// Use an ephemeral staking key/cert
		cert, err := staking.NewTLSCert()
		if err != nil {
			return tls.Certificate{}, fmt.Errorf("couldn't generate ephemeral staking key/cert: %w", err)
		}
		return *cert, nil
	}

	// Parse the staking key/cert paths and expand environment variables
	stakingKeyPath := os.ExpandEnv(v.GetString(StakingKeyPathKey))
	stakingCertPath := os.ExpandEnv(v.GetString(StakingCertPathKey))

	// If staking key/cert locations are specified but not found, error
	if v.IsSet(StakingKeyPathKey) || v.IsSet(StakingCertPathKey) {
		if _, err := os.Stat(stakingKeyPath); os.IsNotExist(err) {
			return tls.Certificate{}, fmt.Errorf("couldn't find staking key at %s", stakingKeyPath)
		} else if _, err := os.Stat(stakingCertPath); os.IsNotExist(err) {
			return tls.Certificate{}, fmt.Errorf("couldn't find staking certificate at %s", stakingCertPath)
		}
	} else {
		// Create the staking key/cert if [stakingKeyPath] and [stakingCertPath] don't exist
		if err := staking.InitNodeStakingKeyPair(stakingKeyPath, stakingCertPath); err != nil {
			return tls.Certificate{}, fmt.Errorf("couldn't generate staking key/cert: %w", err)
		}
	}

	// Load and parse the staking key/cert
	cert, err := staking.LoadTLSCert(stakingKeyPath, stakingCertPath)
	if err != nil {
		return tls.Certificate{}, fmt.Errorf("couldn't read staking certificate: %w", err)
	}
	return *cert, nil
}

func getStakingConfig(v *viper.Viper, networkID uint32) (node.StakingConfig, error) {
	config := node.StakingConfig{
		EnableStaking:         v.GetBool(StakingEnabledKey),
		DisabledStakingWeight: v.GetUint64(StakingDisabledWeightKey),
		StakingKeyPath:        os.ExpandEnv(v.GetString(StakingKeyPathKey)),
		StakingCertPath:       os.ExpandEnv(v.GetString(StakingCertPathKey)),
	}
	if !config.EnableStaking && config.DisabledStakingWeight == 0 {
		return node.StakingConfig{}, errInvalidStakerWeights
	}

	var err error
	config.StakingTLSCert, err = getStakingTLSCert(v)
	if err != nil {
		return node.StakingConfig{}, err
	}
	if networkID != constants.MainnetID && networkID != constants.FujiID {
		config.UptimeRequirement = v.GetFloat64(UptimeRequirementKey)
		config.MinValidatorStake = v.GetUint64(MinValidatorStakeKey)
		config.MaxValidatorStake = v.GetUint64(MaxValidatorStakeKey)
		config.MinDelegatorStake = v.GetUint64(MinDelegatorStakeKey)
		config.MinStakeDuration = v.GetDuration(MinStakeDurationKey)
		config.MaxStakeDuration = v.GetDuration(MaxStakeDurationKey)
		config.StakeMintingPeriod = v.GetDuration(StakeMintingPeriodKey)
		config.MinDelegationFee = v.GetUint32(MinDelegatorFeeKey)
		switch {
		case config.UptimeRequirement < 0 || config.UptimeRequirement > 1:
			return node.StakingConfig{}, errInvalidUptimeRequirement
		case config.MinValidatorStake > config.MaxValidatorStake:
			return node.StakingConfig{}, errMinValidatorStakeAboveMax
		case config.MinDelegationFee > 1_000_000:
			return node.StakingConfig{}, errInvalidDelegationFee
		case config.MinStakeDuration <= 0:
			return node.StakingConfig{}, errInvalidMinStakeDuration
		case config.MaxStakeDuration < config.MinStakeDuration:
			return node.StakingConfig{}, errMinStakeDurationAboveMax
		case config.StakeMintingPeriod < config.MaxStakeDuration:
			return node.StakingConfig{}, errStakeMintingPeriodBelowMin
		}
	} else {
		config.StakingConfig = genesis.GetStakingConfig(networkID)
	}
	return config, nil
}

func getTxFeeConfig(v *viper.Viper, networkID uint32) genesis.TxFeeConfig {
	if networkID != constants.MainnetID && networkID != constants.FujiID {
		return genesis.TxFeeConfig{
			TxFee:                 v.GetUint64(TxFeeKey),
			CreateAssetTxFee:      v.GetUint64(CreateAssetTxFeeKey),
			CreateSubnetTxFee:     v.GetUint64(CreateSubnetTxFeeKey),
			CreateBlockchainTxFee: v.GetUint64(CreateBlockchainTxFeeKey),
		}
	}
	return genesis.GetTxFeeConfig(networkID)
}

func getEpochConfig(v *viper.Viper, networkID uint32) (genesis.EpochConfig, error) {
	if networkID != constants.MainnetID && networkID != constants.FujiID {
		config := genesis.EpochConfig{
			EpochFirstTransition: time.Unix(v.GetInt64(SnowEpochFirstTransitionKey), 0),
			EpochDuration:        v.GetDuration(SnowEpochDurationKey),
		}
		if config.EpochDuration <= 0 {
			return genesis.EpochConfig{}, fmt.Errorf("%s must be > 0", SnowEpochDurationKey)
		}
		return config, nil
	}
	return genesis.GetEpochConfig(networkID), nil
}

func getWhitelistedSubnets(v *viper.Viper) (ids.Set, error) {
	whitelistedSubnetIDs := ids.Set{}
	for _, subnet := range strings.Split(v.GetString(WhitelistedSubnetsKey), ",") {
		if subnet == "" {
			continue
		}
		subnetID, err := ids.FromString(subnet)
		if err != nil {
			return nil, fmt.Errorf("couldn't parse subnetID %q: %w", subnet, err)
		}
		whitelistedSubnetIDs.Add(subnetID)
	}
	return whitelistedSubnetIDs, nil
}

func getDatabaseConfig(v *viper.Viper, networkID uint32) node.DatabaseConfig {
	return node.DatabaseConfig{
		Name: v.GetString(DBTypeKey),
		Path: filepath.Join(
			os.ExpandEnv(v.GetString(DBPathKey)),
			constants.NetworkName(networkID),
		),
	}
}

func getVMAliases(v *viper.Viper) (map[ids.ID][]string, error) {
	aliasFilePath := path.Clean(v.GetString(VMAliasesFileKey))
	exists, err := storage.FileExists(aliasFilePath)
	if err != nil {
		return nil, err
	}

	if !exists {
		if v.IsSet(VMAliasesFileKey) {
			return nil, fmt.Errorf("vm alias file does not exist in %v", aliasFilePath)
		}
		return nil, nil
	}

	fileBytes, err := ioutil.ReadFile(aliasFilePath)
	if err != nil {
		return nil, err
	}

	vmAliasMap := make(map[ids.ID][]string)
	if err := json.Unmarshal(fileBytes, &vmAliasMap); err != nil {
		return nil, fmt.Errorf("problem unmarshaling vmAliases: %w", err)
	}
	return vmAliasMap, nil
}

// getPathFromDirKey reads flag value from viper instance and then checks the folder existence
func getPathFromDirKey(v *viper.Viper, configKey string) (string, error) {
	configDir := v.GetString(configKey)
	cleanPath := path.Clean(configDir)
	ok, err := storage.FolderExists(cleanPath)
	if err != nil {
		return "", err
	}
	if !ok {
		if v.IsSet(configKey) {
			// user specified a config dir explicitly, but dir does not exist.
			return "", fmt.Errorf("cannot read directory: %v", cleanPath)
		}
		return "", nil
	}
	return cleanPath, nil
}

// getChainConfigs reads & puts chainConfigs to node config
func getChainConfigs(v *viper.Viper) (map[string]chains.ChainConfig, error) {
	chainConfigPath, err := getPathFromDirKey(v, ChainConfigDirKey)
	if err != nil {
		return nil, err
	}
	var chainConfigs map[string]chains.ChainConfig
	if len(chainConfigPath) > 0 {
		chainConfigs, err = readChainConfigPath(chainConfigPath)
		if err != nil {
			return nil, fmt.Errorf("couldn't read chain configs: %w", err)
		}
	} else {
		// chain config path does not exist but not explicitly specified, so ignore it
		chainConfigs = make(map[string]chains.ChainConfig)
	}
	// Coreth Plugin
	if v.IsSet(CorethConfigKey) {
		// error if C config is already populated
		if isCChainConfigSet(chainConfigs) {
<<<<<<< HEAD
			return nil, fmt.Errorf("config for coreth(C) is already provided in chain config files")
=======
			return nil, errDuplicatedCChainConfig
>>>>>>> faf5d27d
		}
		corethConfigValue := v.Get(CorethConfigKey)
		var corethConfigBytes []byte
		switch value := corethConfigValue.(type) {
		case string:
			corethConfigBytes = []byte(value)
		default:
			corethConfigBytes, err = json.Marshal(value)
			if err != nil {
				return nil, fmt.Errorf("couldn't parse coreth config: %w", err)
			}
		}
		cChainPrimaryAlias := genesis.GetCChainAliases()[0]
		cChainConfig := chainConfigs[cChainPrimaryAlias]
		cChainConfig.Config = corethConfigBytes
		chainConfigs[cChainPrimaryAlias] = cChainConfig
	}
	return chainConfigs, nil
}

// ReadsChainConfigs reads chain config files from static directories and returns map with contents,
// if successful.
func readChainConfigPath(chainConfigPath string) (map[string]chains.ChainConfig, error) {
	chainDirs, err := filepath.Glob(path.Join(chainConfigPath, "*"))
	if err != nil {
		return nil, err
	}
	chainConfigMap := make(map[string]chains.ChainConfig)
	for _, chainDir := range chainDirs {
		dirInfo, err := os.Stat(chainDir)
		if err != nil {
			return nil, err
		}

		if !dirInfo.IsDir() {
			continue
		}

		// chainconfigdir/chainId/config.*
		configData, err := storage.ReadFileWithName(chainDir, chainConfigFileName)
		if err != nil {
			return chainConfigMap, err
		}

		// chainconfigdir/chainId/upgrade.*
		upgradeData, err := storage.ReadFileWithName(chainDir, chainUpgradeFileName)
		if err != nil {
			return chainConfigMap, err
		}

		chainConfigMap[dirInfo.Name()] = chains.ChainConfig{
			Config:  configData,
			Upgrade: upgradeData,
		}
	}
	return chainConfigMap, nil
}

// getSubnetConfigs reads SubnetConfigs to node config map
func getSubnetConfigs(v *viper.Viper, subnetIDs []ids.ID) (map[ids.ID]chains.SubnetConfig, error) {
	subnetConfigPath, err := getPathFromDirKey(v, SubnetConfigDirKey)
	if err != nil {
		return nil, err
	}
	var subnetConfigs map[ids.ID]chains.SubnetConfig
	if len(subnetConfigPath) > 0 {
		subnetConfigs, err = readSubnetConfigs(subnetConfigPath, subnetIDs)
		if err != nil {
			return nil, fmt.Errorf("couldn't read subnet configs: %w", err)
		}
	} else {
		// subnet config path does not exist but not explicitly specified, so ignore it
		subnetConfigs = make(map[ids.ID]chains.SubnetConfig)
	}

	return subnetConfigs, nil
}

// readSubnetConfigs reads subnet config files from a path and given subnetIDs and returns a map.
func readSubnetConfigs(subnetConfigPath string, subnetIDs []ids.ID) (map[ids.ID]chains.SubnetConfig, error) {
	subnetConfigs := make(map[ids.ID]chains.SubnetConfig)
	extension := "." + subnetConfigFileType
	for _, subnetID := range subnetIDs {
		filePath := path.Join(subnetConfigPath, subnetID.String()+extension)
		fileInfo, err := os.Stat(filePath)
		if err != nil {
			if errors.Is(err, os.ErrNotExist) {
				// this subnet config does not exist, move to the next one
				continue
			} else {
				return nil, err
			}
		}

		if fileInfo.IsDir() {
			return nil, fmt.Errorf("%q is a directory, expected a file", fileInfo.Name())
		}

		// subnetConfigDir/subnetID.json
		file, err := ioutil.ReadFile(filePath)
		if err != nil {
			return nil, err
		}

		configData := chains.SubnetConfig{}
		if err := json.Unmarshal(file, &configData); err != nil {
			return nil, err
		}

		subnetConfigs[subnetID] = configData
	}

	return subnetConfigs, nil
}

// checks if C chain config bytes already set in map with alias key.
// it does only checks alias key, chainId is not available at this point.
func isCChainConfigSet(chainConfigs map[string]chains.ChainConfig) bool {
	cChainAliases := genesis.GetCChainAliases()
	for _, alias := range cChainAliases {
		val, ok := chainConfigs[alias]
		if ok && len(val.Config) > 1 {
			return true
		}
	}
	return false
}

func GetNodeConfig(v *viper.Viper, buildDir string) (node.Config, error) {
	nodeConfig := node.Config{}

	// Plugin directory defaults to [buildDir]/[pluginsDirName]
	nodeConfig.PluginDir = filepath.Join(buildDir, pluginsDirName)

	// Consensus Parameters
	nodeConfig.ConsensusParams = getConsensusConfig(v)
	if err := nodeConfig.ConsensusParams.Valid(); err != nil {
		return node.Config{}, err
	}
	nodeConfig.ConsensusShutdownTimeout = v.GetDuration(ConsensusShutdownTimeoutKey)
	if nodeConfig.ConsensusShutdownTimeout < 0 {
		return node.Config{}, fmt.Errorf("%q must be >= 0", ConsensusShutdownTimeoutKey)
	}

	// Gossiping
	var err error
	nodeConfig.GossipConfig, err = getGossipConfig(v)
	if err != nil {
		return node.Config{}, err
	}

	// Logging
	nodeConfig.LoggingConfig, err = getLoggingConfig(v)
	if err != nil {
		return node.Config{}, err
	}

	// Network ID
	nodeConfig.NetworkID, err = constants.NetworkID(v.GetString(NetworkNameKey))
	if err != nil {
		return node.Config{}, err
	}

	// Database
	nodeConfig.DatabaseConfig = getDatabaseConfig(v, nodeConfig.NetworkID)

	// IP configuration
	nodeConfig.IPConfig, err = getIPConfig(v)
	if err != nil {
		return node.Config{}, err
	}

	// Staking
	nodeConfig.StakingConfig, err = getStakingConfig(v, nodeConfig.NetworkID)
	if err != nil {
		return node.Config{}, err
	}

	// Whitelisted Subnets
	nodeConfig.WhitelistedSubnets, err = getWhitelistedSubnets(v)
	if err != nil {
		return node.Config{}, err
	}

	// HTTP APIs
	nodeConfig.HTTPConfig, err = getHTTPConfig(v)
	if err != nil {
		return node.Config{}, err
	}

	// Health
	nodeConfig.HealthCheckFreq = v.GetDuration(HealthCheckFreqKey)
	if nodeConfig.HealthCheckFreq < 0 {
		return node.Config{}, fmt.Errorf("%s must be positive", HealthCheckFreqKey)
	}
	// Halflife of continuous averager used in health checks
	healthCheckAveragerHalflife := v.GetDuration(HealthCheckAveragerHalflifeKey)
	if healthCheckAveragerHalflife <= 0 {
		return node.Config{}, fmt.Errorf("%s must be positive", HealthCheckAveragerHalflifeKey)
	}

	// Router
	nodeConfig.ConsensusRouter = &router.ChainRouter{}
	nodeConfig.RouterHealthConfig, err = getRouterHealthConfig(v, healthCheckAveragerHalflife)
	if err != nil {
		return node.Config{}, err
	}

	// Metrics
	nodeConfig.MeterVMEnabled = v.GetBool(MeterVMsEnabledKey)

	// Network Config
	nodeConfig.NetworkConfig, err = getNetworkConfig(v, healthCheckAveragerHalflife)
	if err != nil {
		return node.Config{}, err
	}

	// Benchlist
	nodeConfig.BenchlistConfig, err = getBenchlistConfig(v, nodeConfig.ConsensusParams.Alpha, nodeConfig.ConsensusParams.K)
	if err != nil {
		return node.Config{}, err
	}

	// File Descriptor Limit
	fdLimit := v.GetUint64(FdLimitKey)
	if err := ulimit.Set(fdLimit); err != nil {
		return node.Config{}, fmt.Errorf("failed to set fd limit correctly due to: %w", err)
	}

	// Tx Fee
	nodeConfig.TxFeeConfig = getTxFeeConfig(v, nodeConfig.NetworkID)

	// Epoch
	nodeConfig.EpochConfig, err = getEpochConfig(v, nodeConfig.NetworkID)
	if err != nil {
		return node.Config{}, fmt.Errorf("couldn't load epoch config: %w", err)
	}

	// Genesis Data
	nodeConfig.GenesisBytes, nodeConfig.AvaxAssetID, err = genesis.Genesis(
		nodeConfig.NetworkID,
		os.ExpandEnv(v.GetString(GenesisConfigFileKey)),
	)
	if err != nil {
		return node.Config{}, fmt.Errorf("unable to load genesis file: %w", err)
	}

	// Assertions
	nodeConfig.EnableAssertions = v.GetBool(AssertionsEnabledKey)

	// Crypto
	nodeConfig.EnableCrypto = v.GetBool(SignatureVerificationEnabledKey)

	// Bootstrap Configs
	nodeConfig.BootstrapConfig, err = getBootstrapConfig(v, nodeConfig.NetworkID)
	if err != nil {
		return node.Config{}, err
	}

	// Subnet Configs
	subnetConfigs, err := getSubnetConfigs(v, nodeConfig.WhitelistedSubnets.List())
	if err != nil {
		return node.Config{}, err
	}
	nodeConfig.SubnetConfigs = subnetConfigs

	// Chain Configs
	nodeConfig.ChainConfigs, err = getChainConfigs(v)
	if err != nil {
		return node.Config{}, err
	}

	// Profiler
	nodeConfig.ProfilerConfig, err = getProfilerConfig(v)
	if err != nil {
		return node.Config{}, err
	}

	// VM Aliases
	nodeConfig.VMAliases, err = getVMAliases(v)
	if err != nil {
		return node.Config{}, err
	}
	return nodeConfig, nil
}<|MERGE_RESOLUTION|>--- conflicted
+++ resolved
@@ -635,11 +635,7 @@
 	if v.IsSet(CorethConfigKey) {
 		// error if C config is already populated
 		if isCChainConfigSet(chainConfigs) {
-<<<<<<< HEAD
-			return nil, fmt.Errorf("config for coreth(C) is already provided in chain config files")
-=======
 			return nil, errDuplicatedCChainConfig
->>>>>>> faf5d27d
 		}
 		corethConfigValue := v.Get(CorethConfigKey)
 		var corethConfigBytes []byte
