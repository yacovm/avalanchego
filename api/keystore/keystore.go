// (c) 2019-2020, Ava Labs, Inc. All rights reserved.
// See the file LICENSE for licensing terms.

package keystore

import (
	"errors"
	"fmt"
	"net/http"
	"sync"

	"github.com/gorilla/rpc/v2"

	"github.com/ava-labs/avalanchego/chains/atomic"
	"github.com/ava-labs/avalanchego/database"
	"github.com/ava-labs/avalanchego/database/encdb"
	"github.com/ava-labs/avalanchego/database/manager"
	"github.com/ava-labs/avalanchego/database/prefixdb"
	"github.com/ava-labs/avalanchego/ids"
	"github.com/ava-labs/avalanchego/utils/logging"
	"github.com/ava-labs/avalanchego/utils/password"

	jsoncodec "github.com/ava-labs/avalanchego/utils/json"
)

const (
	// maxUserLen is the maximum allowed length of a username
	maxUserLen = 1024
)

var (
	errEmptyUsername = errors.New("empty username")
	errUserMaxLength = fmt.Errorf("username exceeds maximum length of %d chars", maxUserLen)

	usersPrefix = []byte("users")
	bcsPrefix   = []byte("bcs")
	migratedKey = []byte("migrated")

	_ Keystore = &keystore{}
)

type Keystore interface {
	// Create the API endpoint for this keystore.
	CreateHandler() (http.Handler, error)

	// NewBlockchainKeyStore returns this keystore limiting the functionality to
	// a single blockchain database.
	NewBlockchainKeyStore(blockchainID ids.ID) BlockchainKeystore

	// Get a database that is able to read and write unencrypted values from the
	// underlying database.
	GetDatabase(bID ids.ID, username, password string) (*encdb.Database, error)

	// Get the underlying database that is able to read and write encrypted
	// values. This Database will not perform any encrypting or decrypting of
	// values and is not recommended to be used when implementing a VM.
	GetRawDatabase(bID ids.ID, username, password string) (database.Database, error)

	// CreateUser attempts to register this username and password as a new user
	// of the keystore.
	CreateUser(username, pw string) error

	// DeleteUser attempts to remove the provided username and all of its data
	// from the keystore.
	DeleteUser(username, pw string) error

	// ListUsers returns all the users that currently exist in this keystore.
	ListUsers() ([]string, error)

	// ImportUser imports a serialized encoding of a user's information complete
	// with encrypted database values. The password is integrity checked.
	ImportUser(username, pw string, user []byte) error

	// ExportUser exports a serialized encoding of a user's information complete
	// with encrypted database values.
	ExportUser(username, pw string) ([]byte, error)

	// Get the password that is used by [username]. If [username] doesn't exist,
	// no error is returned and a nil password hash is returned.
	getPassword(username string) (*password.Hash, error)
}

type kvPair struct {
	Key   []byte `serialize:"true"`
	Value []byte `serialize:"true"`
}

// user describes the full content of a user
type user struct {
	password.Hash `serialize:"true"`
	Data          []kvPair `serialize:"true"`
}

// keystore implements keystore management logic
type keystore struct {
	lock sync.Mutex
	log  logging.Logger

	// Key: username
	// Value: The hash of that user's password
	usernameToPassword map[string]*password.Hash

	// Used to persist users and their data
	userDB database.Database
	bcDB   database.Database
	//           BaseDB
	//          /      \
	//    UserDB        BlockchainDB
	//                 /      |     \
	//               Usr     Usr    Usr
	//             /  |  \
	//          BID  BID  BID
}

func New(log logging.Logger, dbManager manager.Manager) (Keystore, error) {
<<<<<<< HEAD
	keystore := &keystore{
		log:                log,
		usernameToPassword: make(map[string]*password.Hash),
	}
	if err := keystore.initializeDB(dbManager); err != nil {
		return nil, err
	}
	return keystore, nil
}

func (ks *keystore) initializeDB(manager manager.Manager) error {
	currentDB := manager.Current()

	ks.userDB = prefixdb.New(usersPrefix, currentDB)
	ks.bcDB = prefixdb.New(bcsPrefix, currentDB)

	previousDB, exists := manager.Previous()
	if !exists {
		return nil
	}

	migrated, err := currentDB.Has(migratedKey)
	if err != nil {
		return err
	}
	// If the currentDB has already been marked as migrated
	// then skip migrating the keystore users.
	if migrated {
		return nil
	}

	previousUserDB := prefixdb.New(usersPrefix, previousDB)
	previousBCDB := prefixdb.New(bcsPrefix, previousDB)

	ks.log.Info("Migrating Keystore Users from %s -> %s", previousDB.Version, currentDB.Version)

	userIterator := previousUserDB.NewIterator()
	defer userIterator.Release()

	for userIterator.Next() {
		username := userIterator.Key()

		exists, err := ks.userDB.Has(username)
		if err != nil {
			return err
		}
		if exists {
			continue
		}

		userBatch := ks.userDB.NewBatch()
		if err := userBatch.Put(username, userIterator.Value()); err != nil {
			return err
		}

		currentUserBCDB := prefixdb.New(username, ks.bcDB)
		previousUserBCDB := prefixdb.New(username, previousBCDB)

		bcsBatch := currentUserBCDB.NewBatch()

		if err := ks.migrateUserBCDB(previousUserBCDB, bcsBatch, userBatch); err != nil {
			return err
		}
	}

	if err := userIterator.Error(); err != nil {
		return err
	}

	return currentDB.Put(migratedKey, []byte(previousDB.Version.String()))
}

func (ks *keystore) migrateUserBCDB(previousUserBCDB database.Database, bcsBatch database.Batch, userBatch database.Batch) error {
	iterator := previousUserBCDB.NewIterator()
	defer iterator.Release()

	for iterator.Next() {
		if err := bcsBatch.Put(iterator.Key(), iterator.Value()); err != nil {
			return err
		}
	}

	if err := iterator.Error(); err != nil {
		return err
	}

	return atomic.WriteAll(userBatch, bcsBatch)
=======
	currentDB := dbManager.Current()
	keystore := &keystore{
		log:                log,
		usernameToPassword: make(map[string]*password.Hash),
		userDB:             prefixdb.New(usersPrefix, currentDB.Database),
		bcDB:               prefixdb.New(bcsPrefix, currentDB.Database),
	}
	return keystore, keystore.migrate(dbManager)
>>>>>>> 0e73ce01
}

func (ks *keystore) CreateHandler() (http.Handler, error) {
	newServer := rpc.NewServer()
	codec := jsoncodec.NewCodec()
	newServer.RegisterCodec(codec, "application/json")
	newServer.RegisterCodec(codec, "application/json;charset=UTF-8")
	if err := newServer.RegisterService(&service{ks: ks}, "keystore"); err != nil {
		return nil, err
	}
	return newServer, nil
}

func (ks *keystore) NewBlockchainKeyStore(blockchainID ids.ID) BlockchainKeystore {
	return &blockchainKeystore{
		blockchainID: blockchainID,
		ks:           ks,
	}
}

func (ks *keystore) GetDatabase(bID ids.ID, username, password string) (*encdb.Database, error) {
	bcDB, err := ks.GetRawDatabase(bID, username, password)
	if err != nil {
		return nil, err
	}
	return encdb.New([]byte(password), bcDB)
}

func (ks *keystore) GetRawDatabase(bID ids.ID, username, pw string) (database.Database, error) {
	if username == "" {
		return nil, errEmptyUsername
	}

	ks.lock.Lock()
	defer ks.lock.Unlock()

	passwordHash, err := ks.getPassword(username)
	if err != nil {
		return nil, err
	}
	if passwordHash == nil || !passwordHash.Check(pw) {
		return nil, fmt.Errorf("incorrect password for user %q", username)
	}

	userDB := prefixdb.New([]byte(username), ks.bcDB)
	bcDB := prefixdb.NewNested(bID[:], userDB)
	return bcDB, nil
}

func (ks *keystore) CreateUser(username, pw string) error {
	if username == "" {
		return errEmptyUsername
	}
	if len(username) > maxUserLen {
		return errUserMaxLength
	}

	ks.lock.Lock()
	defer ks.lock.Unlock()

	passwordHash, err := ks.getPassword(username)
	if err != nil {
		return err
	}
	if passwordHash != nil {
		return fmt.Errorf("user already exists: %s", username)
	}

	if err := password.IsValid(pw, password.OK); err != nil {
		return err
	}

	passwordHash = &password.Hash{}
	if err := passwordHash.Set(pw); err != nil {
		return err
	}

	passwordBytes, err := c.Marshal(codecVersion, passwordHash)
	if err != nil {
		return err
	}

	if err := ks.userDB.Put([]byte(username), passwordBytes); err != nil {
		return err
	}
	ks.usernameToPassword[username] = passwordHash

	return nil
}

func (ks *keystore) DeleteUser(username, pw string) error {
	if username == "" {
		return errEmptyUsername
	}
	if len(username) > maxUserLen {
		return errUserMaxLength
	}

	ks.lock.Lock()
	defer ks.lock.Unlock()

	// check if user exists and valid user.
	passwordHash, err := ks.getPassword(username)
	switch {
	case err != nil:
		return err
	case passwordHash == nil:
		return fmt.Errorf("user doesn't exist: %s", username)
	case !passwordHash.Check(pw):
		return fmt.Errorf("incorrect password for user %q", username)
	}

	userNameBytes := []byte(username)
	userBatch := ks.userDB.NewBatch()
	if err := userBatch.Delete(userNameBytes); err != nil {
		return err
	}

	userDataDB := prefixdb.New(userNameBytes, ks.bcDB)
	dataBatch := userDataDB.NewBatch()

	it := userDataDB.NewIterator()
	defer it.Release()

	for it.Next() {
		if err = dataBatch.Delete(it.Key()); err != nil {
			return err
		}
	}

	if err = it.Error(); err != nil {
		return err
	}

	if err := atomic.WriteAll(dataBatch, userBatch); err != nil {
		return err
	}

	// delete from users map.
	delete(ks.usernameToPassword, username)
	return nil
}

func (ks *keystore) ListUsers() ([]string, error) {
	users := []string{}

	ks.lock.Lock()
	defer ks.lock.Unlock()

	it := ks.userDB.NewIterator()
	defer it.Release()
	for it.Next() {
		users = append(users, string(it.Key()))
	}
	return users, it.Error()
}

func (ks *keystore) ImportUser(username, pw string, userBytes []byte) error {
	if username == "" {
		return errEmptyUsername
	}
	if len(username) > maxUserLen {
		return errUserMaxLength
	}

	ks.lock.Lock()
	defer ks.lock.Unlock()

	passwordHash, err := ks.getPassword(username)
	if err != nil {
		return err
	}
	if passwordHash != nil {
		return fmt.Errorf("user already exists: %s", username)
	}

	userData := user{}
	if _, err := c.Unmarshal(userBytes, &userData); err != nil {
		return err
	}
	if !userData.Hash.Check(pw) {
		return fmt.Errorf("incorrect password for user %q", username)
	}

	usrBytes, err := c.Marshal(codecVersion, &userData.Hash)
	if err != nil {
		return err
	}

	userBatch := ks.userDB.NewBatch()
	if err := userBatch.Put([]byte(username), usrBytes); err != nil {
		return err
	}

	userDataDB := prefixdb.New([]byte(username), ks.bcDB)
	dataBatch := userDataDB.NewBatch()
	for _, kvp := range userData.Data {
		if err := dataBatch.Put(kvp.Key, kvp.Value); err != nil {
			return fmt.Errorf("error on database put: %w", err)
		}
	}

	if err := atomic.WriteAll(dataBatch, userBatch); err != nil {
		return err
	}
	ks.usernameToPassword[username] = &userData.Hash
	return nil
}

func (ks *keystore) ExportUser(username, pw string) ([]byte, error) {
	if username == "" {
		return nil, errEmptyUsername
	}
	if len(username) > maxUserLen {
		return nil, errUserMaxLength
	}

	ks.lock.Lock()
	defer ks.lock.Unlock()

	passwordHash, err := ks.getPassword(username)
	if err != nil {
		return nil, err
	}
	if passwordHash == nil || !passwordHash.Check(pw) {
		return nil, fmt.Errorf("incorrect password for user %q", username)
	}

	userDB := prefixdb.New([]byte(username), ks.bcDB)

	userData := user{Hash: *passwordHash}
	it := userDB.NewIterator()
	defer it.Release()
	for it.Next() {
		userData.Data = append(userData.Data, kvPair{
			Key:   it.Key(),
			Value: it.Value(),
		})
	}
	if err := it.Error(); err != nil {
		return nil, err
	}

	// Return the byte representation of the user
	return c.Marshal(codecVersion, &userData)
}

func (ks *keystore) getPassword(username string) (*password.Hash, error) {
	// If the user is already in memory, return it
	passwordHash, exists := ks.usernameToPassword[username]
	if exists {
		return passwordHash, nil
	}

	// The user is not in memory; try the database
	userBytes, err := ks.userDB.Get([]byte(username))
	if err == database.ErrNotFound {
		// The user doesn't exist
		return nil, nil
	}
	if err != nil {
		// An unexpected database error occurred
		return nil, err
	}

	passwordHash = &password.Hash{}
	_, err = c.Unmarshal(userBytes, passwordHash)
	return passwordHash, err
}<|MERGE_RESOLUTION|>--- conflicted
+++ resolved
@@ -113,95 +113,6 @@
 }
 
 func New(log logging.Logger, dbManager manager.Manager) (Keystore, error) {
-<<<<<<< HEAD
-	keystore := &keystore{
-		log:                log,
-		usernameToPassword: make(map[string]*password.Hash),
-	}
-	if err := keystore.initializeDB(dbManager); err != nil {
-		return nil, err
-	}
-	return keystore, nil
-}
-
-func (ks *keystore) initializeDB(manager manager.Manager) error {
-	currentDB := manager.Current()
-
-	ks.userDB = prefixdb.New(usersPrefix, currentDB)
-	ks.bcDB = prefixdb.New(bcsPrefix, currentDB)
-
-	previousDB, exists := manager.Previous()
-	if !exists {
-		return nil
-	}
-
-	migrated, err := currentDB.Has(migratedKey)
-	if err != nil {
-		return err
-	}
-	// If the currentDB has already been marked as migrated
-	// then skip migrating the keystore users.
-	if migrated {
-		return nil
-	}
-
-	previousUserDB := prefixdb.New(usersPrefix, previousDB)
-	previousBCDB := prefixdb.New(bcsPrefix, previousDB)
-
-	ks.log.Info("Migrating Keystore Users from %s -> %s", previousDB.Version, currentDB.Version)
-
-	userIterator := previousUserDB.NewIterator()
-	defer userIterator.Release()
-
-	for userIterator.Next() {
-		username := userIterator.Key()
-
-		exists, err := ks.userDB.Has(username)
-		if err != nil {
-			return err
-		}
-		if exists {
-			continue
-		}
-
-		userBatch := ks.userDB.NewBatch()
-		if err := userBatch.Put(username, userIterator.Value()); err != nil {
-			return err
-		}
-
-		currentUserBCDB := prefixdb.New(username, ks.bcDB)
-		previousUserBCDB := prefixdb.New(username, previousBCDB)
-
-		bcsBatch := currentUserBCDB.NewBatch()
-
-		if err := ks.migrateUserBCDB(previousUserBCDB, bcsBatch, userBatch); err != nil {
-			return err
-		}
-	}
-
-	if err := userIterator.Error(); err != nil {
-		return err
-	}
-
-	return currentDB.Put(migratedKey, []byte(previousDB.Version.String()))
-}
-
-func (ks *keystore) migrateUserBCDB(previousUserBCDB database.Database, bcsBatch database.Batch, userBatch database.Batch) error {
-	iterator := previousUserBCDB.NewIterator()
-	defer iterator.Release()
-
-	for iterator.Next() {
-		if err := bcsBatch.Put(iterator.Key(), iterator.Value()); err != nil {
-			return err
-		}
-	}
-
-	if err := iterator.Error(); err != nil {
-		return err
-	}
-
-	return atomic.WriteAll(userBatch, bcsBatch)
-=======
 	currentDB := dbManager.Current()
 	keystore := &keystore{
 		log:                log,
@@ -210,7 +121,6 @@
 		bcDB:               prefixdb.New(bcsPrefix, currentDB.Database),
 	}
 	return keystore, keystore.migrate(dbManager)
->>>>>>> 0e73ce01
 }
 
 func (ks *keystore) CreateHandler() (http.Handler, error) {
