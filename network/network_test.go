--- conflicted
+++ resolved
@@ -333,22 +333,10 @@
 		ip,
 		vdrs,
 		cert0.PrivateKey.(crypto.Signer),
-<<<<<<< HEAD
 		ids.Set{},
 		tlsConfig0,
 		listener,
 		handler,
-=======
-		defaultPeerListSize,
-		defaultGossipPeerListTo,
-		defaultGossipPeerListFreq,
-		defaultGossipAcceptedFrontierSize,
-		defaultGossipOnAcceptSize,
-		defaultAppGossipSize,
-		true,
-		defaultInboundMsgThrottler,
-		defaultOutboundMsgThrottler, ids.Set{},
->>>>>>> b6f76c0a
 	)
 
 	assert.NoError(t, err)
@@ -447,23 +435,6 @@
 		listener0,
 		caller0,
 		handler0,
-<<<<<<< HEAD
-=======
-		throttling.InboundConnThrottlerConfig{},
-		HealthConfig{},
-		benchlist.NewManager(&benchlist.Config{}),
-		defaultAliasTimeout,
-		cert0.PrivateKey.(crypto.Signer),
-		defaultPeerListSize,
-		defaultGossipPeerListTo,
-		defaultGossipPeerListFreq,
-		defaultGossipAcceptedFrontierSize,
-		defaultGossipOnAcceptSize,
-		defaultAppGossipSize,
-		true,
-		defaultInboundMsgThrottler,
-		defaultOutboundMsgThrottler, ids.Set{},
->>>>>>> b6f76c0a
 	)
 	assert.NoError(t, err)
 	assert.NotNil(t, net0)
@@ -479,23 +450,6 @@
 		listener1,
 		caller1,
 		handler1,
-<<<<<<< HEAD
-=======
-		throttling.InboundConnThrottlerConfig{},
-		HealthConfig{},
-		benchlist.NewManager(&benchlist.Config{}),
-		defaultAliasTimeout,
-		cert1.PrivateKey.(crypto.Signer),
-		defaultPeerListSize,
-		defaultGossipPeerListTo,
-		defaultGossipPeerListFreq,
-		defaultGossipAcceptedFrontierSize,
-		defaultGossipOnAcceptSize,
-		defaultAppGossipSize,
-		true,
-		defaultInboundMsgThrottler,
-		defaultOutboundMsgThrottler, ids.Set{},
->>>>>>> b6f76c0a
 	)
 	assert.NoError(t, err)
 	assert.NotNil(t, net1)
@@ -605,23 +559,6 @@
 		listener0,
 		caller0,
 		handler0,
-<<<<<<< HEAD
-=======
-		throttling.InboundConnThrottlerConfig{},
-		HealthConfig{},
-		benchlist.NewManager(&benchlist.Config{}),
-		defaultAliasTimeout,
-		cert0.PrivateKey.(crypto.Signer),
-		defaultPeerListSize,
-		defaultGossipPeerListTo,
-		defaultGossipPeerListFreq,
-		defaultGossipAcceptedFrontierSize,
-		defaultGossipOnAcceptSize,
-		defaultAppGossipSize,
-		true,
-		defaultInboundMsgThrottler,
-		defaultOutboundMsgThrottler, ids.Set{},
->>>>>>> b6f76c0a
 	)
 	assert.NoError(t, err)
 	assert.NotNil(t, net0)
@@ -637,23 +574,6 @@
 		listener1,
 		caller1,
 		handler1,
-<<<<<<< HEAD
-=======
-		throttling.InboundConnThrottlerConfig{},
-		HealthConfig{},
-		benchlist.NewManager(&benchlist.Config{}),
-		defaultAliasTimeout,
-		cert1.PrivateKey.(crypto.Signer),
-		defaultPeerListSize,
-		defaultGossipPeerListTo,
-		defaultGossipPeerListFreq,
-		defaultGossipAcceptedFrontierSize,
-		defaultGossipOnAcceptSize,
-		defaultAppGossipSize,
-		true,
-		defaultInboundMsgThrottler,
-		defaultOutboundMsgThrottler, ids.Set{},
->>>>>>> b6f76c0a
 	)
 	assert.NoError(t, err)
 	assert.NotNil(t, net1)
@@ -764,23 +684,6 @@
 		listener0,
 		caller0,
 		handler0,
-<<<<<<< HEAD
-=======
-		throttling.InboundConnThrottlerConfig{},
-		HealthConfig{},
-		benchlist.NewManager(&benchlist.Config{}),
-		defaultAliasTimeout,
-		cert0.PrivateKey.(crypto.Signer),
-		defaultPeerListSize,
-		defaultGossipPeerListTo,
-		defaultGossipPeerListFreq,
-		defaultGossipAcceptedFrontierSize,
-		defaultGossipOnAcceptSize,
-		defaultAppGossipSize,
-		true,
-		defaultInboundMsgThrottler,
-		defaultOutboundMsgThrottler, ids.Set{},
->>>>>>> b6f76c0a
 	)
 	assert.NoError(t, err)
 	assert.NotNil(t, net0)
@@ -796,23 +699,6 @@
 		listener1,
 		caller1,
 		handler1,
-<<<<<<< HEAD
-=======
-		throttling.InboundConnThrottlerConfig{},
-		HealthConfig{},
-		benchlist.NewManager(&benchlist.Config{}),
-		defaultAliasTimeout,
-		cert1.PrivateKey.(crypto.Signer),
-		defaultPeerListSize,
-		defaultGossipPeerListTo,
-		defaultGossipPeerListFreq,
-		defaultGossipAcceptedFrontierSize,
-		defaultGossipOnAcceptSize,
-		defaultAppGossipSize,
-		true,
-		defaultInboundMsgThrottler,
-		defaultOutboundMsgThrottler, ids.Set{},
->>>>>>> b6f76c0a
 	)
 	assert.NoError(t, err)
 	assert.NotNil(t, net1)
@@ -928,23 +814,6 @@
 		listener0,
 		caller0,
 		handler0,
-<<<<<<< HEAD
-=======
-		throttling.InboundConnThrottlerConfig{},
-		HealthConfig{},
-		benchlist.NewManager(&benchlist.Config{}),
-		defaultAliasTimeout,
-		cert0.PrivateKey.(crypto.Signer),
-		defaultPeerListSize,
-		defaultGossipPeerListTo,
-		defaultGossipPeerListFreq,
-		defaultGossipAcceptedFrontierSize,
-		defaultGossipOnAcceptSize,
-		defaultAppGossipSize,
-		true,
-		defaultInboundMsgThrottler,
-		defaultOutboundMsgThrottler, ids.Set{},
->>>>>>> b6f76c0a
 	)
 	assert.NoError(t, err)
 	assert.NotNil(t, net0)
@@ -960,23 +829,6 @@
 		listener1,
 		caller1,
 		handler1,
-<<<<<<< HEAD
-=======
-		throttling.InboundConnThrottlerConfig{},
-		HealthConfig{},
-		benchlist.NewManager(&benchlist.Config{}),
-		defaultAliasTimeout,
-		cert1.PrivateKey.(crypto.Signer),
-		defaultPeerListSize,
-		defaultGossipPeerListTo,
-		defaultGossipPeerListFreq,
-		defaultGossipAcceptedFrontierSize,
-		defaultGossipOnAcceptSize,
-		defaultAppGossipSize,
-		true,
-		defaultInboundMsgThrottler,
-		defaultOutboundMsgThrottler, ids.Set{},
->>>>>>> b6f76c0a
 	)
 	assert.NoError(t, err)
 	assert.NotNil(t, net1)
@@ -1066,23 +918,6 @@
 		listener0,
 		caller0,
 		handler,
-<<<<<<< HEAD
-=======
-		throttling.InboundConnThrottlerConfig{},
-		HealthConfig{},
-		benchlist.NewManager(&benchlist.Config{}),
-		defaultAliasTimeout,
-		cert0.PrivateKey.(crypto.Signer),
-		defaultPeerListSize,
-		defaultGossipPeerListTo,
-		defaultGossipPeerListFreq,
-		defaultGossipAcceptedFrontierSize,
-		defaultGossipOnAcceptSize,
-		defaultAppGossipSize,
-		true,
-		defaultInboundMsgThrottler,
-		defaultOutboundMsgThrottler, ids.Set{},
->>>>>>> b6f76c0a
 	)
 	assert.NoError(t, err)
 	assert.NotNil(t, net0)
@@ -1098,23 +933,6 @@
 		listener1,
 		caller1,
 		handler,
-<<<<<<< HEAD
-=======
-		throttling.InboundConnThrottlerConfig{},
-		HealthConfig{},
-		benchlist.NewManager(&benchlist.Config{}),
-		defaultAliasTimeout,
-		cert1.PrivateKey.(crypto.Signer),
-		defaultPeerListSize,
-		defaultGossipPeerListTo,
-		defaultGossipPeerListFreq,
-		defaultGossipAcceptedFrontierSize,
-		defaultGossipOnAcceptSize,
-		defaultAppGossipSize,
-		true,
-		defaultInboundMsgThrottler,
-		defaultOutboundMsgThrottler, ids.Set{},
->>>>>>> b6f76c0a
 	)
 	assert.NoError(t, err)
 	assert.NotNil(t, net1)
@@ -1338,23 +1156,6 @@
 		listener0,
 		caller0,
 		handler0,
-<<<<<<< HEAD
-=======
-		throttling.InboundConnThrottlerConfig{},
-		HealthConfig{},
-		benchlist.NewManager(&benchlist.Config{}),
-		defaultAliasTimeout,
-		cert0.PrivateKey.(crypto.Signer),
-		defaultPeerListSize,
-		defaultGossipPeerListTo,
-		defaultGossipPeerListFreq,
-		defaultGossipAcceptedFrontierSize,
-		defaultGossipOnAcceptSize,
-		defaultAppGossipSize,
-		true,
-		defaultInboundMsgThrottler,
-		defaultOutboundMsgThrottler, ids.Set{},
->>>>>>> b6f76c0a
 	)
 	assert.NoError(t, err)
 	assert.NotNil(t, net0)
@@ -1374,23 +1175,6 @@
 		listener1,
 		caller1,
 		handler1,
-<<<<<<< HEAD
-=======
-		throttling.InboundConnThrottlerConfig{},
-		HealthConfig{},
-		benchlist.NewManager(&benchlist.Config{}),
-		defaultAliasTimeout,
-		cert1.PrivateKey.(crypto.Signer),
-		defaultPeerListSize,
-		defaultGossipPeerListTo,
-		defaultGossipPeerListFreq,
-		defaultGossipAcceptedFrontierSize,
-		defaultGossipOnAcceptSize,
-		defaultAppGossipSize,
-		true,
-		defaultInboundMsgThrottler,
-		defaultOutboundMsgThrottler, ids.Set{},
->>>>>>> b6f76c0a
 	)
 	assert.NoError(t, err)
 	assert.NotNil(t, net1)
@@ -1410,23 +1194,6 @@
 		listener2,
 		caller2,
 		handler2,
-<<<<<<< HEAD
-=======
-		throttling.InboundConnThrottlerConfig{},
-		HealthConfig{},
-		benchlist.NewManager(&benchlist.Config{}),
-		defaultAliasTimeout,
-		cert2.PrivateKey.(crypto.Signer),
-		defaultPeerListSize,
-		defaultGossipPeerListTo,
-		defaultGossipPeerListFreq,
-		defaultGossipAcceptedFrontierSize,
-		defaultGossipOnAcceptSize,
-		defaultAppGossipSize,
-		true,
-		defaultInboundMsgThrottler,
-		defaultOutboundMsgThrottler, ids.Set{},
->>>>>>> b6f76c0a
 	)
 	assert.NoError(t, err)
 	assert.NotNil(t, net2)
@@ -1447,23 +1214,6 @@
 		listener3,
 		caller3,
 		handler3,
-<<<<<<< HEAD
-=======
-		throttling.InboundConnThrottlerConfig{},
-		HealthConfig{},
-		benchlist.NewManager(&benchlist.Config{}),
-		defaultAliasTimeout,
-		cert2.PrivateKey.(crypto.Signer),
-		defaultPeerListSize,
-		defaultGossipPeerListTo,
-		defaultGossipPeerListFreq,
-		defaultGossipAcceptedFrontierSize,
-		defaultGossipOnAcceptSize,
-		defaultAppGossipSize,
-		true,
-		defaultInboundMsgThrottler,
-		defaultOutboundMsgThrottler, ids.Set{},
->>>>>>> b6f76c0a
 	)
 	assert.NoError(t, err)
 	assert.NotNil(t, net3)
@@ -1789,23 +1539,6 @@
 		listener0,
 		caller0,
 		handler0,
-<<<<<<< HEAD
-=======
-		throttling.InboundConnThrottlerConfig{},
-		HealthConfig{},
-		benchlist.NewManager(&benchlist.Config{}),
-		defaultAliasTimeout,
-		cert0.PrivateKey.(crypto.Signer),
-		defaultPeerListSize,
-		defaultGossipPeerListTo,
-		defaultGossipPeerListFreq,
-		defaultGossipAcceptedFrontierSize,
-		defaultGossipOnAcceptSize,
-		defaultAppGossipSize,
-		true,
-		defaultInboundMsgThrottler,
-		defaultOutboundMsgThrottler, ids.Set{},
->>>>>>> b6f76c0a
 	)
 	assert.NoError(t, err)
 	assert.NotNil(t, net0)
@@ -1825,23 +1558,6 @@
 		listener1,
 		caller1,
 		handler1,
-<<<<<<< HEAD
-=======
-		throttling.InboundConnThrottlerConfig{},
-		HealthConfig{},
-		benchlist.NewManager(&benchlist.Config{}),
-		defaultAliasTimeout,
-		cert1.PrivateKey.(crypto.Signer),
-		defaultPeerListSize,
-		defaultGossipPeerListTo,
-		defaultGossipPeerListFreq,
-		defaultGossipAcceptedFrontierSize,
-		defaultGossipOnAcceptSize,
-		defaultAppGossipSize,
-		true,
-		defaultInboundMsgThrottler,
-		defaultOutboundMsgThrottler, ids.Set{},
->>>>>>> b6f76c0a
 	)
 	assert.NoError(t, err)
 	assert.NotNil(t, net1)
@@ -1861,23 +1577,6 @@
 		listener2,
 		caller2,
 		handler2,
-<<<<<<< HEAD
-=======
-		throttling.InboundConnThrottlerConfig{},
-		HealthConfig{},
-		benchlist.NewManager(&benchlist.Config{}),
-		defaultAliasTimeout,
-		cert2.PrivateKey.(crypto.Signer),
-		defaultPeerListSize,
-		defaultGossipPeerListTo,
-		defaultGossipPeerListFreq,
-		defaultGossipAcceptedFrontierSize,
-		defaultGossipOnAcceptSize,
-		defaultAppGossipSize,
-		true,
-		defaultInboundMsgThrottler,
-		defaultOutboundMsgThrottler, ids.Set{},
->>>>>>> b6f76c0a
 	)
 	assert.NoError(t, err)
 	assert.NotNil(t, net2)
@@ -1897,23 +1596,6 @@
 		listener3,
 		caller3,
 		handler3,
-<<<<<<< HEAD
-=======
-		throttling.InboundConnThrottlerConfig{},
-		HealthConfig{},
-		benchlist.NewManager(&benchlist.Config{}),
-		defaultAliasTimeout,
-		cert2.PrivateKey.(crypto.Signer),
-		defaultPeerListSize,
-		defaultGossipPeerListTo,
-		defaultGossipPeerListFreq,
-		defaultGossipAcceptedFrontierSize,
-		defaultGossipOnAcceptSize,
-		defaultAppGossipSize,
-		true,
-		defaultInboundMsgThrottler,
-		defaultOutboundMsgThrottler, ids.Set{},
->>>>>>> b6f76c0a
 	)
 	assert.NoError(t, err)
 	assert.NotNil(t, net3)
@@ -2146,23 +1828,6 @@
 		listener0,
 		caller0,
 		handler0,
-<<<<<<< HEAD
-=======
-		throttling.InboundConnThrottlerConfig{},
-		HealthConfig{},
-		benchlist.NewManager(&benchlist.Config{}),
-		defaultAliasTimeout,
-		cert0.PrivateKey.(crypto.Signer),
-		defaultPeerListSize,
-		defaultGossipPeerListTo,
-		defaultGossipPeerListFreq,
-		defaultGossipAcceptedFrontierSize,
-		defaultGossipOnAcceptSize,
-		defaultAppGossipSize,
-		true,
-		defaultInboundMsgThrottler,
-		defaultOutboundMsgThrottler, ids.Set{},
->>>>>>> b6f76c0a
 	)
 	assert.NoError(t, err)
 	assert.NotNil(t, net0)
@@ -2178,23 +1843,6 @@
 		listener1,
 		caller1,
 		handler1,
-<<<<<<< HEAD
-=======
-		throttling.InboundConnThrottlerConfig{},
-		HealthConfig{},
-		benchlist.NewManager(&benchlist.Config{}),
-		defaultAliasTimeout,
-		cert1.PrivateKey.(crypto.Signer),
-		defaultPeerListSize,
-		defaultGossipPeerListTo,
-		defaultGossipPeerListFreq,
-		defaultGossipAcceptedFrontierSize,
-		defaultGossipOnAcceptSize,
-		defaultAppGossipSize,
-		true,
-		defaultInboundMsgThrottler,
-		defaultOutboundMsgThrottler, ids.Set{},
->>>>>>> b6f76c0a
 	)
 	assert.NoError(t, err)
 	assert.NotNil(t, net1)
@@ -2210,23 +1858,6 @@
 		listener2,
 		caller2,
 		handler2,
-<<<<<<< HEAD
-=======
-		throttling.InboundConnThrottlerConfig{},
-		HealthConfig{},
-		benchlist.NewManager(&benchlist.Config{}),
-		defaultAliasTimeout,
-		cert2.PrivateKey.(crypto.Signer),
-		defaultPeerListSize,
-		defaultGossipPeerListTo,
-		defaultGossipPeerListFreq,
-		defaultGossipAcceptedFrontierSize,
-		defaultGossipOnAcceptSize,
-		defaultAppGossipSize,
-		true,
-		defaultInboundMsgThrottler,
-		defaultOutboundMsgThrottler, ids.Set{},
->>>>>>> b6f76c0a
 	)
 	assert.NoError(t, err)
 	assert.NotNil(t, net2)
@@ -2578,23 +2209,6 @@
 		listener0,
 		caller0,
 		&testHandler{},
-<<<<<<< HEAD
-=======
-		throttling.InboundConnThrottlerConfig{},
-		HealthConfig{},
-		benchlist.NewManager(&benchlist.Config{}),
-		defaultAliasTimeout,
-		cert0.PrivateKey.(crypto.Signer),
-		defaultPeerListSize,
-		defaultGossipPeerListTo,
-		defaultGossipPeerListFreq,
-		defaultGossipAcceptedFrontierSize,
-		defaultGossipOnAcceptSize,
-		defaultAppGossipSize,
-		true,
-		defaultInboundMsgThrottler,
-		defaultOutboundMsgThrottler, ids.Set{},
->>>>>>> b6f76c0a
 	)
 	assert.NoError(t, err)
 	assert.NotNil(t, net0)
@@ -2610,23 +2224,6 @@
 		listener1,
 		caller1,
 		&testHandler{},
-<<<<<<< HEAD
-=======
-		throttling.InboundConnThrottlerConfig{},
-		HealthConfig{},
-		benchlist.NewManager(&benchlist.Config{}),
-		defaultAliasTimeout,
-		cert1.PrivateKey.(crypto.Signer),
-		defaultPeerListSize,
-		defaultGossipPeerListTo,
-		defaultGossipPeerListFreq,
-		defaultGossipAcceptedFrontierSize,
-		defaultGossipOnAcceptSize,
-		defaultAppGossipSize,
-		true,
-		defaultInboundMsgThrottler,
-		defaultOutboundMsgThrottler, ids.Set{},
->>>>>>> b6f76c0a
 	)
 	assert.NoError(t, err)
 	assert.NotNil(t, net1)
@@ -2742,23 +2339,6 @@
 		listener0,
 		caller0,
 		handler0,
-<<<<<<< HEAD
-=======
-		throttling.InboundConnThrottlerConfig{},
-		HealthConfig{},
-		benchlist.NewManager(&benchlist.Config{}),
-		defaultAliasTimeout,
-		cert0.PrivateKey.(crypto.Signer),
-		defaultPeerListSize,
-		defaultGossipPeerListTo,
-		defaultGossipPeerListFreq,
-		defaultGossipAcceptedFrontierSize,
-		defaultGossipOnAcceptSize,
-		defaultAppGossipSize,
-		true,
-		defaultInboundMsgThrottler,
-		defaultOutboundMsgThrottler, subnetSet,
->>>>>>> b6f76c0a
 	)
 	assert.NoError(t, err)
 	assert.NotNil(t, net0)
@@ -2774,23 +2354,6 @@
 		listener1,
 		caller1,
 		handler1,
-<<<<<<< HEAD
-=======
-		throttling.InboundConnThrottlerConfig{},
-		HealthConfig{},
-		benchlist.NewManager(&benchlist.Config{}),
-		defaultAliasTimeout,
-		cert1.PrivateKey.(crypto.Signer),
-		defaultPeerListSize,
-		defaultGossipPeerListTo,
-		defaultGossipPeerListFreq,
-		defaultGossipAcceptedFrontierSize,
-		defaultGossipOnAcceptSize,
-		defaultAppGossipSize,
-		true,
-		defaultInboundMsgThrottler,
-		defaultOutboundMsgThrottler, subnetSet,
->>>>>>> b6f76c0a
 	)
 	assert.NoError(t, err)
 	assert.NotNil(t, net1)
@@ -2970,23 +2533,6 @@
 		listener0,
 		caller0,
 		handler0,
-<<<<<<< HEAD
-=======
-		throttling.InboundConnThrottlerConfig{},
-		HealthConfig{},
-		benchlist.NewManager(&benchlist.Config{}),
-		defaultAliasTimeout,
-		cert0.PrivateKey.(crypto.Signer),
-		defaultPeerListSize,
-		defaultGossipPeerListTo,
-		defaultGossipPeerListFreq,
-		defaultGossipAcceptedFrontierSize,
-		defaultGossipOnAcceptSize,
-		defaultAppGossipSize,
-		true,
-		defaultInboundMsgThrottler,
-		defaultOutboundMsgThrottler, subnetSet,
->>>>>>> b6f76c0a
 	)
 	assert.NoError(t, err)
 	assert.NotNil(t, net0)
@@ -3002,23 +2548,6 @@
 		listener1,
 		caller1,
 		handler1,
-<<<<<<< HEAD
-=======
-		throttling.InboundConnThrottlerConfig{},
-		HealthConfig{},
-		benchlist.NewManager(&benchlist.Config{}),
-		defaultAliasTimeout,
-		cert1.PrivateKey.(crypto.Signer),
-		defaultPeerListSize,
-		defaultGossipPeerListTo,
-		defaultGossipPeerListFreq,
-		defaultGossipAcceptedFrontierSize,
-		defaultGossipOnAcceptSize,
-		defaultAppGossipSize,
-		true,
-		defaultInboundMsgThrottler,
-		defaultOutboundMsgThrottler, subnetSet,
->>>>>>> b6f76c0a
 	)
 	assert.NoError(t, err)
 	assert.NotNil(t, net1)
@@ -3034,23 +2563,6 @@
 		listener2,
 		caller2,
 		handler2,
-<<<<<<< HEAD
-=======
-		throttling.InboundConnThrottlerConfig{},
-		HealthConfig{},
-		benchlist.NewManager(&benchlist.Config{}),
-		defaultAliasTimeout,
-		cert2.PrivateKey.(crypto.Signer),
-		defaultPeerListSize,
-		defaultGossipPeerListTo,
-		defaultGossipPeerListFreq,
-		defaultGossipAcceptedFrontierSize,
-		defaultGossipOnAcceptSize,
-		defaultAppGossipSize,
-		true,
-		defaultInboundMsgThrottler,
-		defaultOutboundMsgThrottler, ids.Set{},
->>>>>>> b6f76c0a
 	)
 	assert.NoError(t, err)
 	assert.NotNil(t, net2)
@@ -3209,6 +2721,9 @@
 			PingPongTimeout:      30 * time.Second,
 			ReadHandshakeTimeout: 15 * time.Second,
 		},
+		GossipConfig: GossipConfig{
+			AppGossipSize: defaultAppGossipSize,
+		},
 		MaxClockDifference: time.Minute,
 		AllowPrivateIPs:    true,
 		PingFrequency:      constants.DefaultPingFrequency,
