// (c) 2019-2020, Ava Labs, Inc. All rights reserved.
// See the file LICENSE for licensing terms.

package network

import (
	"errors"
	"fmt"
	"math/rand"
	"net"
	"sync"
	"sync/atomic"
	"time"

	"github.com/prometheus/client_golang/prometheus"

	"github.com/ava-labs/avalanchego/health"
	"github.com/ava-labs/avalanchego/ids"
	"github.com/ava-labs/avalanchego/snow"
	"github.com/ava-labs/avalanchego/snow/networking/benchlist"
	"github.com/ava-labs/avalanchego/snow/networking/router"
	"github.com/ava-labs/avalanchego/snow/networking/sender"
	"github.com/ava-labs/avalanchego/snow/triggers"
	"github.com/ava-labs/avalanchego/snow/validators"
	"github.com/ava-labs/avalanchego/utils"
	"github.com/ava-labs/avalanchego/utils/constants"
	"github.com/ava-labs/avalanchego/utils/formatting"
	"github.com/ava-labs/avalanchego/utils/logging"
	"github.com/ava-labs/avalanchego/utils/math"
	"github.com/ava-labs/avalanchego/utils/sampler"
	"github.com/ava-labs/avalanchego/utils/timer"
	"github.com/ava-labs/avalanchego/version"
)

// reasonable default values
const (
	defaultInitialReconnectDelay                     = time.Second
	defaultMaxReconnectDelay                         = time.Hour
	DefaultMaxMessageSize                     uint32 = 1 << 21
	defaultMaxNetworkPendingSendBytes                = 1 << 29 // 512MB
	defaultNetworkPendingSendBytesToRateLimit        = defaultMaxNetworkPendingSendBytes / 4
	defaultMaxClockDifference                        = time.Minute
	defaultPeerListGossipSpacing                     = time.Minute
	defaultPeerListGossipSize                        = 100
	defaultPeerListStakerGossipFraction              = 2
	defaultGetVersionTimeout                         = 2 * time.Second
	defaultAllowPrivateIPs                           = true
	defaultGossipSize                                = 50
	defaultPingPongTimeout                           = time.Minute
	defaultPingFrequency                             = 3 * defaultPingPongTimeout / 4
	defaultReadBufferSize                            = 16 * 1024
	defaultReadHandshakeTimeout                      = 15 * time.Second
	defaultConnMeterCacheSize                        = 10000
)

var (
	errNetworkClosed         = errors.New("network closed")
	errPeerIsMyself          = errors.New("peer is myself")
	errNetworkLayerUnhealthy = errors.New("network layer is unhealthy")
)

func init() { rand.Seed(time.Now().UnixNano()) }

// Network defines the functionality of the networking library.
type Network interface {
	// All consensus messages can be sent through this interface. Thread safety
	// must be managed internally in the network.
	sender.ExternalSender

	// The network must be able to broadcast accepted decisions to random peers.
	// Thread safety must be managed internally in the network.
	triggers.Acceptor

	// Should only be called once, will run until either a fatal error occurs,
	// or the network is closed. Returns a non-nil error.
	Dispatch() error

	// Attempt to connect to this IP. Thread safety must be managed internally
	// to the network. The network will never stop attempting to connect to this
	// IP.
	Track(ip utils.IPDesc)

	// Returns the description of the specified [nodeIDs] this network is currently
	// connected to externally or all nodes this network is connected to if [nodeIDs]
	// is empty. Thread safety must be managed internally to the network.
	Peers(nodeIDs []ids.ShortID) []PeerID

	// Close this network and all existing connections it has. Thread safety
	// must be managed internally to the network. Calling close multiple times
	// will return a nil error.
	Close() error

	// Return the IP of the node
	IP() utils.IPDesc

	// Has a health check
	health.Checkable
}

type network struct {
	// The metrics that this network tracks
	metrics
	// Define the parameters used to determine whether
	// the networking layer is healthy
	healthConfig HealthConfig
	// Unix time at which last message of any type received over network
	// Must only be accessed atomically
	lastMsgReceivedTime int64
	// Unix time at which last message of any type sent over network
	// Must only be accessed atomically
	lastMsgSentTime int64
	// Keeps track of the percentage of sends that fail
	sendFailRateCalculator             math.Averager
	log                                logging.Logger
	id                                 ids.ShortID
	ip                                 utils.DynamicIPDesc
	networkID                          uint32
	versionCompatibility               version.Compatibility
	parser                             version.ApplicationParser
	listener                           net.Listener
	dialer                             Dialer
	serverUpgrader                     Upgrader
	clientUpgrader                     Upgrader
	vdrs                               validators.Set // set of current validators in the Avalanche network
	beacons                            validators.Set // set of beacons in the Avalanche network
	router                             router.Router  // router must be thread safe
	nodeID                             uint32
	clock                              timer.Clock
	initialReconnectDelay              time.Duration
	maxReconnectDelay                  time.Duration
	maxMessageSize                     int64
	sendQueueSize                      uint32
	maxNetworkPendingSendBytes         int64
	networkPendingSendBytesToRateLimit int64
	maxClockDifference                 time.Duration
	peerListGossipSpacing              time.Duration
	peerListGossipSize                 int
	peerListStakerGossipFraction       int
	getVersionTimeout                  time.Duration
	allowPrivateIPs                    bool
	gossipSize                         int
	pingPongTimeout                    time.Duration
	pingFrequency                      time.Duration
	readBufferSize                     uint32
	readHandshakeTimeout               time.Duration
	connMeterMaxConns                  int
	connMeter                          ConnMeter
	b                                  Builder

	// stateLock should never be held when grabbing a peer senderLock
	stateLock    sync.RWMutex
	pendingBytes int64
	closed       utils.AtomicBool
	peers        map[ids.ShortID]*peer

	// disconnectedIPs, connectedIPs, peerAliasIPs, and myIPs
	// are maps with ip.String() keys that are used to determine if
	// we should attempt to dial an IP. [stateLock] should be held
	// whenever accessing one of these maps.
	disconnectedIPs map[string]struct{} // set of IPs we are attempting to connect to
	connectedIPs    map[string]struct{} // set of IPs we have open connections with
	peerAliasIPs    map[string]struct{} // set of alternate IPs we've reached existing peers at
	// TODO: bound the size of [myIPs] to avoid DoS. LRU caching would be ideal
	myIPs map[string]struct{} // set of IPs that resulted in my ID.

	// retryDelay is a map with ip.String() keys that is used to track
	// the backoff delay we should wait before attempting to dial an IP address
	// again.
	retryDelay map[string]time.Duration

	// peerAliasTimeout is the age a peer alias must
	// be before we attempt to release it (so that we
	// attempt to dial the IP again if gossiped to us).
	peerAliasTimeout time.Duration

	// ensures the close of the network only happens once.
	closeOnce sync.Once

	hasMasked        bool
	maskedValidators ids.ShortSet

	benchlistManager benchlist.Manager
}

// NewDefaultNetwork returns a new Network implementation with the provided
// parameters and some reasonable default values.
func NewDefaultNetwork(
	registerer prometheus.Registerer,
	log logging.Logger,
	id ids.ShortID,
	ip utils.DynamicIPDesc,
	networkID uint32,
	versionCompatibility version.Compatibility,
	parser version.ApplicationParser,
	listener net.Listener,
	dialer Dialer,
	serverUpgrader,
	clientUpgrader Upgrader,
	vdrs validators.Set,
	beacons validators.Set,
	router router.Router,
	connMeterResetDuration time.Duration,
	connMeterMaxConns int,
<<<<<<< HEAD
	restarter utils.Restarter,
	restartOnDisconnected bool,
	disconnectedCheckFreq time.Duration,
	disconnectedRestartTimeout time.Duration,
=======
	apricotPhase0Time time.Time,
>>>>>>> 879c4911
	sendQueueSize uint32,
	healthConfig HealthConfig,
	benchlistManager benchlist.Manager,
	peerAliasTimeout time.Duration,
) Network {
	return NewNetwork(
		registerer,
		log,
		id,
		ip,
		networkID,
		versionCompatibility,
		parser,
		listener,
		dialer,
		serverUpgrader,
		clientUpgrader,
		vdrs,
		beacons,
		router,
		defaultInitialReconnectDelay,
		defaultMaxReconnectDelay,
		DefaultMaxMessageSize,
		sendQueueSize,
		defaultMaxNetworkPendingSendBytes,
		defaultNetworkPendingSendBytesToRateLimit,
		defaultMaxClockDifference,
		defaultPeerListGossipSpacing,
		defaultPeerListGossipSize,
		defaultPeerListStakerGossipFraction,
		defaultGetVersionTimeout,
		defaultAllowPrivateIPs,
		defaultGossipSize,
		defaultPingPongTimeout,
		defaultPingFrequency,
		defaultReadBufferSize,
		defaultReadHandshakeTimeout,
		connMeterResetDuration,
		defaultConnMeterCacheSize,
		connMeterMaxConns,
<<<<<<< HEAD
		restarter,
		restartOnDisconnected,
		disconnectedCheckFreq,
		disconnectedRestartTimeout,
=======
		apricotPhase0Time,
>>>>>>> 879c4911
		healthConfig,
		benchlistManager,
		peerAliasTimeout,
	)
}

// NewNetwork returns a new Network implementation with the provided parameters.
func NewNetwork(
	registerer prometheus.Registerer,
	log logging.Logger,
	id ids.ShortID,
	ip utils.DynamicIPDesc,
	networkID uint32,
	versionCompatibility version.Compatibility,
	parser version.ApplicationParser,
	listener net.Listener,
	dialer Dialer,
	serverUpgrader,
	clientUpgrader Upgrader,
	vdrs validators.Set,
	beacons validators.Set,
	router router.Router,
	initialReconnectDelay,
	maxReconnectDelay time.Duration,
	maxMessageSize uint32,
	sendQueueSize uint32,
	maxNetworkPendingSendBytes int,
	networkPendingSendBytesToRateLimit int,
	maxClockDifference time.Duration,
	peerListGossipSpacing time.Duration,
	peerListGossipSize int,
	peerListStakerGossipFraction int,
	getVersionTimeout time.Duration,
	allowPrivateIPs bool,
	gossipSize int,
	pingPongTimeout time.Duration,
	pingFrequency time.Duration,
	readBufferSize uint32,
	readHandshakeTimeout time.Duration,
	connMeterResetDuration time.Duration,
	connMeterCacheSize int,
	connMeterMaxConns int,
<<<<<<< HEAD
	restarter utils.Restarter,
	restartOnDisconnected bool,
	disconnectedCheckFreq time.Duration,
	disconnectedRestartTimeout time.Duration,
=======
	apricotPhase0Time time.Time,
>>>>>>> 879c4911
	healthConfig HealthConfig,
	benchlistManager benchlist.Manager,
	peerAliasTimeout time.Duration,
) Network {
	// #nosec G404
	netw := &network{
		log:                  log,
		id:                   id,
		ip:                   ip,
		networkID:            networkID,
		versionCompatibility: versionCompatibility,
		parser:               parser,
		listener:             listener,
		dialer:               dialer,
		serverUpgrader:       serverUpgrader,
		clientUpgrader:       clientUpgrader,
		vdrs:                 vdrs,
		beacons:              beacons,
		router:               router,
		// This field just makes sure we don't connect to ourselves when TLS is
		// disabled. So, cryptographically secure random number generation isn't
		// used here.
		nodeID:                             rand.Uint32(),
		initialReconnectDelay:              initialReconnectDelay,
		maxReconnectDelay:                  maxReconnectDelay,
		maxMessageSize:                     int64(maxMessageSize),
		sendQueueSize:                      sendQueueSize,
		maxNetworkPendingSendBytes:         int64(maxNetworkPendingSendBytes),
		networkPendingSendBytesToRateLimit: int64(networkPendingSendBytesToRateLimit),
		maxClockDifference:                 maxClockDifference,
		peerListGossipSpacing:              peerListGossipSpacing,
		peerListGossipSize:                 peerListGossipSize,
		peerListStakerGossipFraction:       peerListStakerGossipFraction,
		getVersionTimeout:                  getVersionTimeout,
		allowPrivateIPs:                    allowPrivateIPs,
		gossipSize:                         gossipSize,
		pingPongTimeout:                    pingPongTimeout,
		pingFrequency:                      pingFrequency,
		disconnectedIPs:                    make(map[string]struct{}),
		connectedIPs:                       make(map[string]struct{}),
		peerAliasIPs:                       make(map[string]struct{}),
		peerAliasTimeout:                   peerAliasTimeout,
		retryDelay:                         make(map[string]time.Duration),
		myIPs:                              map[string]struct{}{ip.IP().String(): {}},
		peers:                              make(map[ids.ShortID]*peer),
		readBufferSize:                     readBufferSize,
		readHandshakeTimeout:               readHandshakeTimeout,
		connMeter:                          NewConnMeter(connMeterResetDuration, connMeterCacheSize),
		connMeterMaxConns:                  connMeterMaxConns,
<<<<<<< HEAD
		restartOnDisconnected:              restartOnDisconnected,
		connectedCheckerCloser:             make(chan struct{}),
		disconnectedCheckFreq:              disconnectedCheckFreq,
		connectedMeter:                     timer.TimedMeter{Duration: disconnectedRestartTimeout},
		restarter:                          restarter,
=======
		apricotPhase0Time:                  apricotPhase0Time,
>>>>>>> 879c4911
		healthConfig:                       healthConfig,
		benchlistManager:                   benchlistManager,
	}
	netw.sendFailRateCalculator = math.NewSyncAverager(math.NewAverager(0, healthConfig.MaxSendFailRateHalflife, netw.clock.Time()))

	if err := netw.initialize(registerer); err != nil {
		log.Warn("initializing network metrics failed with: %s", err)
	}
	return netw
}

// GetAcceptedFrontier implements the Sender interface.
// assumes the stateLock is not held.
func (n *network) GetAcceptedFrontier(validatorIDs ids.ShortSet, chainID ids.ID, requestID uint32, deadline time.Duration) []ids.ShortID {
	msg, err := n.b.GetAcceptedFrontier(chainID, requestID, uint64(deadline))
	n.log.AssertNoError(err)

	sentTo := make([]ids.ShortID, 0, validatorIDs.Len())
	now := n.clock.Time()
	for _, peerElement := range n.getPeers(validatorIDs) {
		peer := peerElement.peer
		vID := peerElement.id
		if peer == nil || !peer.connected.GetValue() || !peer.compatible.GetValue() || !peer.Send(msg) {
			n.log.Debug("failed to send GetAcceptedFrontier(%s, %s, %d)",
				vID,
				chainID,
				requestID)
			n.getAcceptedFrontier.numFailed.Inc()
			n.sendFailRateCalculator.Observe(1, now)
		} else {
			sentTo = append(sentTo, vID)
			n.getAcceptedFrontier.numSent.Inc()
			n.sendFailRateCalculator.Observe(0, now)
			n.getAcceptedFrontier.sentBytes.Add(float64(len(msg.Bytes())))
		}
	}
	return sentTo
}

// AcceptedFrontier implements the Sender interface.
// assumes the stateLock is not held.
func (n *network) AcceptedFrontier(validatorID ids.ShortID, chainID ids.ID, requestID uint32, containerIDs []ids.ID) {
	now := n.clock.Time()

	msg, err := n.b.AcceptedFrontier(chainID, requestID, containerIDs)
	if err != nil {
		n.log.Error("failed to build AcceptedFrontier(%s, %d, %s): %s",
			chainID,
			requestID,
			containerIDs,
			err)
		n.sendFailRateCalculator.Observe(1, now)
		return // Packing message failed
	}

	peer := n.getPeer(validatorID)
	if peer == nil || !peer.connected.GetValue() || !peer.compatible.GetValue() || !peer.Send(msg) {
		n.log.Debug("failed to send AcceptedFrontier(%s, %s, %d, %s)",
			validatorID,
			chainID,
			requestID,
			containerIDs)
		n.acceptedFrontier.numFailed.Inc()
		n.sendFailRateCalculator.Observe(1, now)
	} else {
		n.acceptedFrontier.numSent.Inc()
		n.sendFailRateCalculator.Observe(0, now)
		n.acceptedFrontier.sentBytes.Add(float64(len(msg.Bytes())))
	}
}

// GetAccepted implements the Sender interface.
// assumes the stateLock is not held.
func (n *network) GetAccepted(validatorIDs ids.ShortSet, chainID ids.ID, requestID uint32, deadline time.Duration, containerIDs []ids.ID) []ids.ShortID {
	now := n.clock.Time()

	msg, err := n.b.GetAccepted(chainID, requestID, uint64(deadline), containerIDs)
	if err != nil {
		n.log.Error("failed to build GetAccepted(%s, %d, %s): %s",
			chainID,
			requestID,
			containerIDs,
			err)
		n.sendFailRateCalculator.Observe(1, now)
		return nil
	}

	sentTo := make([]ids.ShortID, 0, validatorIDs.Len())
	for _, peerElement := range n.getPeers(validatorIDs) {
		peer := peerElement.peer
		vID := peerElement.id
		if peer == nil || !peer.connected.GetValue() || !peer.compatible.GetValue() || !peer.Send(msg) {
			n.log.Debug("failed to send GetAccepted(%s, %s, %d, %s)",
				vID,
				chainID,
				requestID,
				containerIDs)
			n.getAccepted.numFailed.Inc()
			n.sendFailRateCalculator.Observe(1, now)
		} else {
			n.getAccepted.numSent.Inc()
			n.sendFailRateCalculator.Observe(0, now)
			n.getAccepted.sentBytes.Add(float64(len(msg.Bytes())))
			sentTo = append(sentTo, vID)
		}
	}
	return sentTo
}

// Accepted implements the Sender interface.
// assumes the stateLock is not held.
func (n *network) Accepted(validatorID ids.ShortID, chainID ids.ID, requestID uint32, containerIDs []ids.ID) {
	now := n.clock.Time()

	msg, err := n.b.Accepted(chainID, requestID, containerIDs)
	if err != nil {
		n.log.Error("failed to build Accepted(%s, %d, %s): %s",
			chainID,
			requestID,
			containerIDs,
			err)
		n.sendFailRateCalculator.Observe(1, now)
		return // Packing message failed
	}

	peer := n.getPeer(validatorID)
	if peer == nil || !peer.connected.GetValue() || !peer.compatible.GetValue() || !peer.Send(msg) {
		n.log.Debug("failed to send Accepted(%s, %s, %d, %s)",
			validatorID,
			chainID,
			requestID,
			containerIDs)
		n.accepted.numFailed.Inc()
		n.sendFailRateCalculator.Observe(1, now)
	} else {
		n.sendFailRateCalculator.Observe(0, now)
		n.accepted.numSent.Inc()
		n.accepted.sentBytes.Add(float64(len(msg.Bytes())))
	}
}

// GetAncestors implements the Sender interface.
// assumes the stateLock is not held.
func (n *network) GetAncestors(validatorID ids.ShortID, chainID ids.ID, requestID uint32, deadline time.Duration, containerID ids.ID) bool {
	now := n.clock.Time()

	msg, err := n.b.GetAncestors(chainID, requestID, uint64(deadline), containerID)
	if err != nil {
		n.log.Error("failed to build GetAncestors message: %s", err)
		n.sendFailRateCalculator.Observe(1, now)
		return false
	}

	peer := n.getPeer(validatorID)
	if peer == nil || !peer.connected.GetValue() || !peer.compatible.GetValue() || !peer.Send(msg) {
		n.log.Debug("failed to send GetAncestors(%s, %s, %d, %s)",
			validatorID,
			chainID,
			requestID,
			containerID)
		n.getAncestors.numFailed.Inc()
		n.sendFailRateCalculator.Observe(1, now)
		return false
	}
	n.getAncestors.numSent.Inc()
	n.sendFailRateCalculator.Observe(0, now)
	n.getAncestors.sentBytes.Add(float64(len(msg.Bytes())))
	return true
}

// MultiPut implements the Sender interface.
// assumes the stateLock is not held.
func (n *network) MultiPut(validatorID ids.ShortID, chainID ids.ID, requestID uint32, containers [][]byte) {
	now := n.clock.Time()

	msg, err := n.b.MultiPut(chainID, requestID, containers)
	if err != nil {
		n.log.Error("failed to build MultiPut message because of container of size %d", len(containers))
		n.sendFailRateCalculator.Observe(1, now)
		return
	}

	peer := n.getPeer(validatorID)
	if peer == nil || !peer.connected.GetValue() || !peer.compatible.GetValue() || !peer.Send(msg) {
		n.log.Debug("failed to send MultiPut(%s, %s, %d, %d)",
			validatorID,
			chainID,
			requestID,
			len(containers))
		n.multiPut.numFailed.Inc()
		n.sendFailRateCalculator.Observe(1, now)
	} else {
		n.multiPut.numSent.Inc()
		n.sendFailRateCalculator.Observe(0, now)
		n.multiPut.sentBytes.Add(float64(len(msg.Bytes())))
	}
}

// Get implements the Sender interface.
// assumes the stateLock is not held.
func (n *network) Get(validatorID ids.ShortID, chainID ids.ID, requestID uint32, deadline time.Duration, containerID ids.ID) bool {
	now := n.clock.Time()

	msg, err := n.b.Get(chainID, requestID, uint64(deadline), containerID)
	n.log.AssertNoError(err)

	peer := n.getPeer(validatorID)
	if peer == nil || !peer.connected.GetValue() || !peer.compatible.GetValue() || !peer.Send(msg) {
		n.log.Debug("failed to send Get(%s, %s, %d, %s)",
			validatorID,
			chainID,
			requestID,
			containerID)
		n.get.numFailed.Inc()
		n.sendFailRateCalculator.Observe(1, now)
		return false
	}
	n.get.numSent.Inc()
	n.sendFailRateCalculator.Observe(0, now)
	n.get.sentBytes.Add(float64(len(msg.Bytes())))
	return true
}

// Put implements the Sender interface.
// assumes the stateLock is not held.
func (n *network) Put(validatorID ids.ShortID, chainID ids.ID, requestID uint32, containerID ids.ID, container []byte) {
	now := n.clock.Time()

	msg, err := n.b.Put(chainID, requestID, containerID, container)
	if err != nil {
		n.log.Error("failed to build Put(%s, %d, %s): %s. len(container) : %d",
			chainID,
			requestID,
			containerID,
			err,
			len(container))
		n.sendFailRateCalculator.Observe(1, now)
		return
	}

	peer := n.getPeer(validatorID)
	if peer == nil || !peer.connected.GetValue() || !peer.compatible.GetValue() || !peer.Send(msg) {
		n.log.Debug("failed to send Put(%s, %s, %d, %s)",
			validatorID,
			chainID,
			requestID,
			containerID)
		n.log.Verbo("container: %s", formatting.DumpBytes{Bytes: container})
		n.put.numFailed.Inc()
		n.sendFailRateCalculator.Observe(1, now)
	} else {
		n.put.numSent.Inc()
		n.sendFailRateCalculator.Observe(0, now)
		n.put.sentBytes.Add(float64(len(msg.Bytes())))
	}
}

// PushQuery implements the Sender interface.
// assumes the stateLock is not held.
func (n *network) PushQuery(validatorIDs ids.ShortSet, chainID ids.ID, requestID uint32, deadline time.Duration, containerID ids.ID, container []byte) []ids.ShortID {
	now := n.clock.Time()

	msg, err := n.b.PushQuery(chainID, requestID, uint64(deadline), containerID, container)
	if err != nil {
		n.log.Error("failed to build PushQuery(%s, %d, %s): %s. len(container): %d",
			chainID,
			requestID,
			containerID,
			err,
			len(container))
		n.log.Verbo("container: %s", formatting.DumpBytes{Bytes: container})
		n.sendFailRateCalculator.Observe(1, now)
		return nil // Packing message failed
	}

	sentTo := make([]ids.ShortID, 0, validatorIDs.Len())
	for _, peerElement := range n.getPeers(validatorIDs) {
		peer := peerElement.peer
		vID := peerElement.id
		if peer == nil || !peer.connected.GetValue() || !peer.compatible.GetValue() || !peer.Send(msg) {
			n.log.Debug("failed to send PushQuery(%s, %s, %d, %s)",
				vID,
				chainID,
				requestID,
				containerID)
			n.log.Verbo("container: %s", formatting.DumpBytes{Bytes: container})
			n.pushQuery.numFailed.Inc()
			n.sendFailRateCalculator.Observe(1, now)
		} else {
			n.pushQuery.numSent.Inc()
			sentTo = append(sentTo, vID)
			n.sendFailRateCalculator.Observe(0, now)
			n.pushQuery.sentBytes.Add(float64(len(msg.Bytes())))
		}
	}
	return sentTo
}

// PullQuery implements the Sender interface.
// assumes the stateLock is not held.
func (n *network) PullQuery(validatorIDs ids.ShortSet, chainID ids.ID, requestID uint32, deadline time.Duration, containerID ids.ID) []ids.ShortID {
	now := n.clock.Time()

	msg, err := n.b.PullQuery(chainID, requestID, uint64(deadline), containerID)
	n.log.AssertNoError(err)

	sentTo := make([]ids.ShortID, 0, validatorIDs.Len())
	for _, peerElement := range n.getPeers(validatorIDs) {
		peer := peerElement.peer
		vID := peerElement.id
		if peer == nil || !peer.connected.GetValue() || !peer.compatible.GetValue() || !peer.Send(msg) {
			n.log.Debug("failed to send PullQuery(%s, %s, %d, %s)",
				vID,
				chainID,
				requestID,
				containerID)
			n.pullQuery.numFailed.Inc()
			n.sendFailRateCalculator.Observe(1, now)
		} else {
			n.pullQuery.numSent.Inc()
			n.sendFailRateCalculator.Observe(0, now)
			sentTo = append(sentTo, vID)
			n.pullQuery.sentBytes.Add(float64(len(msg.Bytes())))
		}
	}
	return sentTo
}

// Chits implements the Sender interface.
// assumes the stateLock is not held.
func (n *network) Chits(validatorID ids.ShortID, chainID ids.ID, requestID uint32, votes []ids.ID) {
	now := n.clock.Time()

	msg, err := n.b.Chits(chainID, requestID, votes)
	if err != nil {
		n.log.Error("failed to build Chits(%s, %d, %s): %s",
			chainID,
			requestID,
			votes,
			err)
		n.sendFailRateCalculator.Observe(1, now)
		return
	}

	peer := n.getPeer(validatorID)
	if peer == nil || !peer.connected.GetValue() || !peer.compatible.GetValue() || !peer.Send(msg) {
		n.log.Debug("failed to send Chits(%s, %s, %d, %s)",
			validatorID,
			chainID,
			requestID,
			votes)
		n.chits.numFailed.Inc()
		n.sendFailRateCalculator.Observe(1, now)
	} else {
		n.sendFailRateCalculator.Observe(0, now)
		n.chits.numSent.Inc()
		n.chits.sentBytes.Add(float64(len(msg.Bytes())))
	}
}

// Gossip attempts to gossip the container to the network
// assumes the stateLock is not held.
func (n *network) Gossip(chainID, containerID ids.ID, container []byte) {
	if err := n.gossipContainer(chainID, containerID, container); err != nil {
		n.log.Debug("failed to Gossip(%s, %s): %s", chainID, containerID, err)
		n.log.Verbo("container:\n%s", formatting.DumpBytes{Bytes: container})
	}
}

// Accept is called after every consensus decision
// assumes the stateLock is not held.
func (n *network) Accept(ctx *snow.Context, containerID ids.ID, container []byte) error {
	if !ctx.IsBootstrapped() {
		// don't gossip during bootstrapping
		return nil
	}
	return n.gossipContainer(ctx.ChainID, containerID, container)
}

// upgradeIncoming returns a boolean indicating if we should
// upgrade an incoming connection or drop it.
//
// Assumes stateLock is not held.
func (n *network) upgradeIncoming(remoteAddr string) (bool, error) {
	n.stateLock.RLock()
	defer n.stateLock.RUnlock()

	ip, err := utils.ToIPDesc(remoteAddr)
	if err != nil {
		return false, fmt.Errorf("unable to convert remote address %s to IPDesc: %w", remoteAddr, err)
	}

	str := ip.String()
	if _, ok := n.connectedIPs[str]; ok {
		return false, nil
	}
	if _, ok := n.myIPs[str]; ok {
		return false, nil
	}
	if _, ok := n.peerAliasIPs[str]; ok {
		return false, nil
	}

	// Note that we attempt to upgrade remote addresses contained
	// in disconnectedIPs to because that could allow us to initialize
	// a connection with a peer we've been attempting to dial.
	return true, nil
}

// Dispatch starts accepting connections from other nodes attempting to connect
// to this node.
// assumes the stateLock is not held.
func (n *network) Dispatch() error {
	go n.gossip() // Periodically gossip peers
	go func() {
		duration := time.Until(n.versionCompatibility.MaskTime())
		time.Sleep(duration)

		n.stateLock.Lock()
		defer n.stateLock.Unlock()

		n.hasMasked = true
		for _, vdrID := range n.maskedValidators.List() {
			if err := n.vdrs.MaskValidator(vdrID); err != nil {
				n.log.Error("failed to mask validator %s due to %s", vdrID, err)
			}
		}
		n.maskedValidators.Clear()
		n.log.Verbo("The new staking set is:\n%s", n.vdrs)
	}()
	for { // Continuously accept new connections
		conn, err := n.listener.Accept() // Returns error when n.Close() is called
		if err != nil {
			if netErr, ok := err.(net.Error); ok && netErr.Temporary() {
				// Sleep for a small amount of time to try to wait for the
				// temporary error to go away.
				time.Sleep(time.Millisecond)
				continue
			}

			// When [n].Close() is called, [n.listener].Close() is called.
			// This causes [n.listener].Accept() to return an error.
			// If that happened, don't log/return an error here.
			if n.closed.GetValue() {
				return errNetworkClosed
			}
			n.log.Debug("error during server accept: %s", err)
			return err
		}

		// We pessimistically drop an incoming connection if the remote
		// address is found in connectedIPs, myIPs, or peerAliasIPs.
		// This protects our node from spending CPU cycles on TLS
		// handshakes to upgrade connections from existing peers.
		// Specifically, this can occur when one of our existing
		// peers attempts to connect to one our IP aliases (that they
		// aren't yet aware is an alias).
		addr := conn.RemoteAddr().String()
		if upgrade, err := n.upgradeIncoming(addr); err != nil {
			n.log.Debug("error during upgrade incoming check: %s", err)
			_ = conn.Close()
			continue
		} else if !upgrade {
			n.log.Debug("dropping duplicate connection from %s", addr)
			_ = conn.Close()
			continue
		}

		if conn, ok := conn.(*net.TCPConn); ok {
			if err := conn.SetLinger(0); err != nil {
				n.log.Warn("failed to set no linger due to: %s", err)
			}
			if err := conn.SetNoDelay(true); err != nil {
				n.log.Warn("failed to set socket nodelay due to: %s", err)
			}
		}

		ticks, err := n.connMeter.Register(addr)
		// looking for > n.connMeterMaxConns indicating the second tick
		if err == nil && ticks > n.connMeterMaxConns {
			n.log.Debug("connection from %s temporarily dropped", addr)
			_ = conn.Close()
			continue
		}

		go func() {
			if err := n.upgrade(newPeer(n, conn, utils.IPDesc{}), n.serverUpgrader); err != nil {
				n.log.Verbo("failed to upgrade connection: %s", err)
			}
		}()
	}
}

// IPs implements the Network interface
// assumes the stateLock is not held.
func (n *network) Peers(nodeIDs []ids.ShortID) []PeerID {
	n.stateLock.RLock()
	defer n.stateLock.RUnlock()

	var peers []PeerID

	if len(nodeIDs) == 0 {
		peers = make([]PeerID, 0, len(n.peers))
		for _, peer := range n.peers {
			if peer.connected.GetValue() {
				peers = append(peers, PeerID{
					IP:           peer.conn.RemoteAddr().String(),
					PublicIP:     peer.getIP().String(),
					ID:           peer.id.PrefixedString(constants.NodeIDPrefix),
					Version:      peer.versionStr.GetValue().(string),
					Up:           peer.compatible.GetValue(),
					LastSent:     time.Unix(atomic.LoadInt64(&peer.lastSent), 0),
					LastReceived: time.Unix(atomic.LoadInt64(&peer.lastReceived), 0),
					Benched:      n.benchlistManager.GetBenched(peer.id),
				})
			}
		}
	} else {
		peers = make([]PeerID, 0, len(nodeIDs))
		for _, nodeID := range nodeIDs {
			peer, ok := n.peers[nodeID]
			if ok && peer.connected.GetValue() {
				peers = append(peers, PeerID{
					IP:           peer.conn.RemoteAddr().String(),
					PublicIP:     peer.getIP().String(),
					ID:           peer.id.PrefixedString(constants.NodeIDPrefix),
					Version:      peer.versionStr.GetValue().(string),
					Up:           peer.compatible.GetValue(),
					LastSent:     time.Unix(atomic.LoadInt64(&peer.lastSent), 0),
					LastReceived: time.Unix(atomic.LoadInt64(&peer.lastReceived), 0),
					Benched:      n.benchlistManager.GetBenched(peer.id),
				})
			}
		}
	}
	return peers
}

// Close implements the Network interface
// assumes the stateLock is not held.
func (n *network) Close() error {
	n.closeOnce.Do(n.close)
	return nil
}

func (n *network) close() {
	n.log.Info("shutting down network")

	if err := n.listener.Close(); err != nil {
		n.log.Debug("closing network listener failed with: %s", err)
	}

	if n.closed.GetValue() {
		return
	}

	n.stateLock.Lock()
	if n.closed.GetValue() {
		n.stateLock.Unlock()
		return
	}
	n.closed.SetValue(true)

	peersToClose := make([]*peer, len(n.peers))
	i := 0
	for _, peer := range n.peers {
		peersToClose[i] = peer
		i++
	}
	n.peers = make(map[ids.ShortID]*peer)
	n.stateLock.Unlock()

	for _, peer := range peersToClose {
		peer.Close() // Grabs the stateLock
	}
}

// Track implements the Network interface
// assumes the stateLock is not held.
func (n *network) Track(ip utils.IPDesc) {
	n.stateLock.Lock()
	defer n.stateLock.Unlock()

	n.track(ip)
}

func (n *network) IP() utils.IPDesc {
	return n.ip.IP()
}

// assumes the stateLock is not held.
func (n *network) gossipContainer(chainID, containerID ids.ID, container []byte) error {
	now := n.clock.Time()

	msg, err := n.b.Put(chainID, constants.GossipMsgRequestID, containerID, container)
	if err != nil {
		n.sendFailRateCalculator.Observe(1, now)
		return fmt.Errorf("attempted to pack too large of a Put message.\nContainer length: %d", len(container))
	}

	allPeers := n.getAllPeers()

	numToGossip := n.gossipSize
	if numToGossip > len(allPeers) {
		numToGossip = len(allPeers)
	}

	s := sampler.NewUniform()
	if err := s.Initialize(uint64(len(allPeers))); err != nil {
		return err
	}
	indices, err := s.Sample(numToGossip)
	if err != nil {
		return err
	}
	for _, index := range indices {
		if allPeers[int(index)].Send(msg) {
			n.put.numSent.Inc()
			n.sendFailRateCalculator.Observe(0, now)
		} else {
			n.sendFailRateCalculator.Observe(1, now)
			n.put.numFailed.Inc()
		}
	}
	return nil
}

// assumes the stateLock is held.
func (n *network) track(ip utils.IPDesc) {
	if n.closed.GetValue() {
		return
	}

	str := ip.String()
	if _, ok := n.disconnectedIPs[str]; ok {
		return
	}
	if _, ok := n.connectedIPs[str]; ok {
		return
	}
	if _, ok := n.peerAliasIPs[str]; ok {
		return
	}
	if _, ok := n.myIPs[str]; ok {
		return
	}
	n.disconnectedIPs[str] = struct{}{}

	go n.connectTo(ip)
}

// assumes the stateLock is not held. Only returns after the network is closed.
func (n *network) gossip() {
	t := time.NewTicker(n.peerListGossipSpacing)
	defer t.Stop()

	for range t.C {
		if n.closed.GetValue() {
			return
		}

		allPeers := n.getAllPeers()
		if len(allPeers) == 0 {
			continue
		}

		ips := make([]utils.IPDesc, 0, len(allPeers))
		for _, peer := range allPeers {
			ip := peer.getIP()
			if peer.connected.GetValue() &&
				!ip.IsZero() &&
				n.vdrs.Contains(peer.id) {
				peerVersion := peer.versionStruct.GetValue().(version.Application)
				if n.versionCompatibility.Unmaskable(peerVersion) == nil {
					ips = append(ips, ip)
				}
			}
		}

		if len(ips) == 0 {
			n.log.Debug("skipping validator gossiping as no public validators are connected")
			continue
		}
		msg, err := n.b.PeerList(ips)
		if err != nil {
			n.log.Error("failed to build peer list to gossip: %s. len(ips): %d",
				err,
				len(ips))
			continue
		}

		stakers := make([]*peer, 0, len(allPeers))
		nonStakers := make([]*peer, 0, len(allPeers))
		for _, peer := range allPeers {
			if n.vdrs.Contains(peer.id) {
				stakers = append(stakers, peer)
			} else {
				nonStakers = append(nonStakers, peer)
			}
		}

		numStakersToSend := (n.peerListGossipSize + n.peerListStakerGossipFraction - 1) / n.peerListStakerGossipFraction
		if len(stakers) < numStakersToSend {
			numStakersToSend = len(stakers)
		}
		numNonStakersToSend := n.peerListGossipSize - numStakersToSend
		if len(nonStakers) < numNonStakersToSend {
			numNonStakersToSend = len(nonStakers)
		}

		s := sampler.NewUniform()
		if err := s.Initialize(uint64(len(stakers))); err != nil {
			n.log.Error("failed to select stakers to sample: %s. len(stakers): %d",
				err,
				len(stakers))
			continue
		}
		stakerIndices, err := s.Sample(numStakersToSend)
		if err != nil {
			n.log.Error("failed to select stakers to sample: %s. len(stakers): %d",
				err,
				len(stakers))
			continue
		}
		for _, index := range stakerIndices {
			stakers[int(index)].Send(msg)
		}

		if err := s.Initialize(uint64(len(nonStakers))); err != nil {
			n.log.Error("failed to select non-stakers to sample: %s. len(nonStakers): %d",
				err,
				len(nonStakers))
			continue
		}
		nonStakerIndices, err := s.Sample(numNonStakersToSend)
		if err != nil {
			n.log.Error("failed to select non-stakers to sample: %s. len(nonStakers): %d",
				err,
				len(nonStakers))
			continue
		}
		for _, index := range nonStakerIndices {
			nonStakers[int(index)].Send(msg)
		}
	}
}

// assumes the stateLock is not held. Only returns if the ip is connected to or
// the network is closed
func (n *network) connectTo(ip utils.IPDesc) {
	str := ip.String()
	n.stateLock.RLock()
	delay := n.retryDelay[str]
	n.stateLock.RUnlock()

	for {
		time.Sleep(delay)

		if delay == 0 {
			delay = n.initialReconnectDelay
		}

		// Randomization is only performed here to distribute reconnection
		// attempts to a node that previously shut down. This doesn't require
		// cryptographically secure random number generation.
		delay = time.Duration(float64(delay) * (1 + rand.Float64())) // #nosec G404
		if delay > n.maxReconnectDelay {
			// set the timeout to [.75, 1) * maxReconnectDelay
			delay = time.Duration(float64(n.maxReconnectDelay) * (3 + rand.Float64()) / 4) // #nosec G404
		}

		n.stateLock.Lock()
		_, isDisconnected := n.disconnectedIPs[str]
		_, isConnected := n.connectedIPs[str]
		_, isMyself := n.myIPs[str]
		closed := n.closed

		if !isDisconnected || isConnected || isMyself || closed.GetValue() {
			// If the IP was discovered by the peer connecting to us, we don't
			// need to attempt to connect anymore

			// If the IP was discovered to be our IP address, we don't need to
			// attempt to connect anymore

			// If the network was closed, we should stop attempting to connect
			// to the peer

			n.stateLock.Unlock()
			return
		}
		n.retryDelay[str] = delay
		n.stateLock.Unlock()

		err := n.attemptConnect(ip)
		if err == nil {
			return
		}
		n.log.Verbo("error attempting to connect to %s: %s. Reattempting in %s",
			ip, err, delay)
	}
}

// assumes the stateLock is not held. Returns nil if a connection was able to be
// established, or the network is closed.
func (n *network) attemptConnect(ip utils.IPDesc) error {
	n.log.Verbo("attempting to connect to %s", ip)

	conn, err := n.dialer.Dial(ip)
	if err != nil {
		return err
	}
	if conn, ok := conn.(*net.TCPConn); ok {
		if err := conn.SetLinger(0); err != nil {
			n.log.Warn("failed to set no linger due to: %s", err)
		}
		if err := conn.SetNoDelay(true); err != nil {
			n.log.Warn("failed to set socket nodelay due to: %s", err)
		}
	}
	return n.upgrade(newPeer(n, conn, ip), n.clientUpgrader)
}

// assumes the stateLock is not held. Returns an error if the peer's connection
// wasn't able to be upgraded.
func (n *network) upgrade(p *peer, upgrader Upgrader) error {
	if err := p.conn.SetReadDeadline(time.Now().Add(n.readHandshakeTimeout)); err != nil {
		_ = p.conn.Close()
		n.log.Verbo("failed to set the read deadline with %s", err)
		return err
	}

	id, conn, err := upgrader.Upgrade(p.conn)
	if err != nil {
		_ = p.conn.Close()
		n.log.Verbo("failed to upgrade connection with %s", err)
		return err
	}

	if err := conn.SetReadDeadline(time.Time{}); err != nil {
		_ = p.conn.Close()
		n.log.Verbo("failed to clear the read deadline with %s", err)
		return err
	}

	p.sender = make(chan []byte, n.sendQueueSize)
	p.id = id
	p.conn = conn

	if err := n.tryAddPeer(p); err != nil {
		_ = p.conn.Close()
		n.log.Debug("dropping peer connection due to: %s", err)
	}
	return nil
}

// assumes the stateLock is not held. Returns an error if the peer couldn't be
// added.
func (n *network) tryAddPeer(p *peer) error {
	n.stateLock.Lock()
	defer n.stateLock.Unlock()

	ip := p.getIP()

	if n.closed.GetValue() {
		// the network is closing, so make sure that no further reconnect
		// attempts are made.
		return errNetworkClosed
	}

	// if this connection is myself, then I should delete the connection and
	// mark the IP as one of mine.
	if p.id == n.id {
		if !ip.IsZero() {
			// if n.ip is less useful than p.ip set it to this IP
			if n.ip.IP().IsZero() {
				n.log.Info("setting my ip to %s because I was able to connect to myself through this channel",
					p.ip)
				n.ip.Update(p.ip)
			}
			str := ip.String()
			delete(n.disconnectedIPs, str)
			delete(n.retryDelay, str)
			n.myIPs[str] = struct{}{}
		}
		return errPeerIsMyself
	}

	// If I am already connected to this peer, then I should close this new
	// connection and add an alias record.
	if peer, ok := n.peers[p.id]; ok {
		if !ip.IsZero() {
			str := ip.String()
			delete(n.disconnectedIPs, str)
			delete(n.retryDelay, str)
			peer.addAlias(ip)
		}
		return fmt.Errorf("duplicated connection from %s at %s", p.id.PrefixedString(constants.NodeIDPrefix), ip)
	}

	n.peers[p.id] = p
	n.numPeers.Set(float64(len(n.peers)))
	p.Start()
	return nil
}

// assumes the stateLock is not held. Returns the ips of connections that have
// valid IPs that are marked as validators.
func (n *network) validatorIPs() []utils.IPDesc {
	n.stateLock.RLock()
	defer n.stateLock.RUnlock()

	ips := make([]utils.IPDesc, 0, len(n.peers))
	for _, peer := range n.peers {
		ip := peer.getIP()
		if peer.connected.GetValue() && !ip.IsZero() && n.vdrs.Contains(peer.id) {
			peerVersion := peer.versionStruct.GetValue().(version.Application)
			if n.versionCompatibility.Unmaskable(peerVersion) == nil {
				ips = append(ips, ip)
			}
		}
	}
	return ips
}

// should only be called after the peer is marked as connected. Should not be
// called after disconnected is called with this peer.
// assumes the stateLock is not held.
func (n *network) connected(p *peer) {
	p.net.stateLock.Lock()
	defer p.net.stateLock.Unlock()

	p.connected.SetValue(true)

	peerVersion := p.versionStruct.GetValue().(version.Application)

	if n.hasMasked {
		if n.versionCompatibility.Unmaskable(peerVersion) != nil {
			if err := n.vdrs.MaskValidator(p.id); err != nil {
				n.log.Error("failed to mask validator %s due to %s", p.id, err)
			}
		} else {
			if err := n.vdrs.RevealValidator(p.id); err != nil {
				n.log.Error("failed to reveal validator %s due to %s", p.id, err)
			}
		}
		n.log.Verbo("The new staking set is:\n%s", n.vdrs)
	} else {
		if n.versionCompatibility.WontMask(peerVersion) != nil {
			n.maskedValidators.Add(p.id)
		} else {
			n.maskedValidators.Remove(p.id)
		}
	}

	ip := p.getIP()
	n.log.Debug("connected to %s at %s", p.id, ip)

	if !ip.IsZero() {
		str := ip.String()

		delete(n.disconnectedIPs, str)
		delete(n.retryDelay, str)
		n.connectedIPs[str] = struct{}{}
	}

	compatible := n.versionCompatibility.Compatible(peerVersion) == nil
	p.compatible.SetValue(compatible)

	if compatible {
		n.router.Connected(p.id)
	}
}

// should only be called after the peer is marked as connected.
// assumes the stateLock is not held.
func (n *network) disconnected(p *peer) {
	p.net.stateLock.Lock()
	defer p.net.stateLock.Unlock()

	ip := p.getIP()

	n.log.Debug("disconnected from %s at %s", p.id, ip)

	delete(n.peers, p.id)
	n.numPeers.Set(float64(len(n.peers)))

	p.releaseAllAliases()

	if !ip.IsZero() {
		str := ip.String()

		delete(n.disconnectedIPs, str)
		delete(n.connectedIPs, str)

		n.track(ip)
	}

	if p.compatible.GetValue() {
		p.compatible.SetValue(false)
		n.router.Disconnected(p.id)
	}
}

// holds onto the peer object as a result of helper functions
type PeerElement struct {
	// the peer, if it wasn't a peer when we cloned the list this value will be
	// nil
	peer *peer
	// this is the validator id for the peer, we pass back to the caller for
	// logging purposes
	id ids.ShortID
}

// Safe copy the peers dressed as a PeerElement
// assumes the stateLock is not held.
func (n *network) getPeers(validatorIDs ids.ShortSet) []*PeerElement {
	n.stateLock.RLock()
	defer n.stateLock.RUnlock()

	if n.closed.GetValue() {
		return nil
	}

	peers := make([]*PeerElement, validatorIDs.Len())
	i := 0
	for validatorID := range validatorIDs {
		vID := validatorID // Prevent overwrite in next loop iteration
		peers[i] = &PeerElement{
			peer: n.peers[vID],
			id:   vID,
		}
		i++
	}

	return peers
}

// Safe copy the peers. Assumes the stateLock is not held.
func (n *network) getAllPeers() []*peer {
	n.stateLock.RLock()
	defer n.stateLock.RUnlock()

	if n.closed.GetValue() {
		return nil
	}

	peers := make([]*peer, len(n.peers))
	i := 0
	for _, peer := range n.peers {
		peers[i] = peer
		i++
	}
	return peers
}

// Safe find a single peer
// assumes the stateLock is not held.
func (n *network) getPeer(validatorID ids.ShortID) *peer {
	n.stateLock.RLock()
	defer n.stateLock.RUnlock()

	if n.closed.GetValue() {
		return nil
	}
	return n.peers[validatorID]
}

// HealthCheck returns information about several network layer health checks.
// 1) Information about health check results
// 2) An error if the health check reports unhealthy
// Assumes [n.stateLock] is not held
func (n *network) HealthCheck() (interface{}, error) {
	// Get some data with the state lock held
	connectedTo := 0
	n.stateLock.RLock()
	for _, peer := range n.peers {
		if peer != nil && peer.connected.GetValue() {
			connectedTo++
		}
	}
	pendingSendBytes := n.pendingBytes
	sendFailRate := n.sendFailRateCalculator.Read()
	n.stateLock.RUnlock()

	// Make sure we're connected to at least the minimum number of peers
	healthy := connectedTo >= int(n.healthConfig.MinConnectedPeers)
	details := map[string]interface{}{
		"connectedPeers": connectedTo,
	}

	// Make sure we've received an incoming message within the threshold
	now := n.clock.Time()

	lastMsgReceivedAt := time.Unix(atomic.LoadInt64(&n.lastMsgReceivedTime), 0)
	timeSinceLastMsgReceived := now.Sub(lastMsgReceivedAt)
	healthy = healthy && timeSinceLastMsgReceived <= n.healthConfig.MaxTimeSinceMsgReceived
	details["timeSinceLastMsgReceived"] = timeSinceLastMsgReceived.String()
	n.metrics.timeSinceLastMsgReceived.Set(float64(timeSinceLastMsgReceived.Milliseconds()))

	// Make sure we've sent an outgoing message within the threshold
	lastMsgSentAt := time.Unix(atomic.LoadInt64(&n.lastMsgSentTime), 0)
	timeSinceLastMsgSent := now.Sub(lastMsgSentAt)
	healthy = healthy && timeSinceLastMsgSent <= n.healthConfig.MaxTimeSinceMsgSent
	details["timeSinceLastMsgSent"] = timeSinceLastMsgSent.String()
	n.metrics.timeSinceLastMsgSent.Set(float64(timeSinceLastMsgSent.Milliseconds()))

	// Make sure the send queue isn't too full
	portionFull := float64(pendingSendBytes) / float64(n.maxNetworkPendingSendBytes) // In [0,1]
	healthy = healthy && portionFull <= n.healthConfig.MaxPortionSendQueueBytesFull
	details["sendQueuePortionFull"] = portionFull
	n.metrics.sendQueuePortionFull.Set(portionFull)

	// Make sure the message send failed rate isn't too high
	healthy = healthy && sendFailRate <= n.healthConfig.MaxSendFailRate
	details["sendFailRate"] = sendFailRate
	n.metrics.sendFailRate.Set(sendFailRate)

	// Network layer is unhealthy
	if !healthy {
		return details, errNetworkLayerUnhealthy
	}
	return details, nil
}<|MERGE_RESOLUTION|>--- conflicted
+++ resolved
@@ -201,14 +201,6 @@
 	router router.Router,
 	connMeterResetDuration time.Duration,
 	connMeterMaxConns int,
-<<<<<<< HEAD
-	restarter utils.Restarter,
-	restartOnDisconnected bool,
-	disconnectedCheckFreq time.Duration,
-	disconnectedRestartTimeout time.Duration,
-=======
-	apricotPhase0Time time.Time,
->>>>>>> 879c4911
 	sendQueueSize uint32,
 	healthConfig HealthConfig,
 	benchlistManager benchlist.Manager,
@@ -249,14 +241,6 @@
 		connMeterResetDuration,
 		defaultConnMeterCacheSize,
 		connMeterMaxConns,
-<<<<<<< HEAD
-		restarter,
-		restartOnDisconnected,
-		disconnectedCheckFreq,
-		disconnectedRestartTimeout,
-=======
-		apricotPhase0Time,
->>>>>>> 879c4911
 		healthConfig,
 		benchlistManager,
 		peerAliasTimeout,
@@ -299,14 +283,6 @@
 	connMeterResetDuration time.Duration,
 	connMeterCacheSize int,
 	connMeterMaxConns int,
-<<<<<<< HEAD
-	restarter utils.Restarter,
-	restartOnDisconnected bool,
-	disconnectedCheckFreq time.Duration,
-	disconnectedRestartTimeout time.Duration,
-=======
-	apricotPhase0Time time.Time,
->>>>>>> 879c4911
 	healthConfig HealthConfig,
 	benchlistManager benchlist.Manager,
 	peerAliasTimeout time.Duration,
@@ -356,15 +332,6 @@
 		readHandshakeTimeout:               readHandshakeTimeout,
 		connMeter:                          NewConnMeter(connMeterResetDuration, connMeterCacheSize),
 		connMeterMaxConns:                  connMeterMaxConns,
-<<<<<<< HEAD
-		restartOnDisconnected:              restartOnDisconnected,
-		connectedCheckerCloser:             make(chan struct{}),
-		disconnectedCheckFreq:              disconnectedCheckFreq,
-		connectedMeter:                     timer.TimedMeter{Duration: disconnectedRestartTimeout},
-		restarter:                          restarter,
-=======
-		apricotPhase0Time:                  apricotPhase0Time,
->>>>>>> 879c4911
 		healthConfig:                       healthConfig,
 		benchlistManager:                   benchlistManager,
 	}
