// (c) 2019-2020, Ava Labs, Inc. All rights reserved.
// See the file LICENSE for licensing terms.

package genesis

import (
	"github.com/ava-labs/avalanchego/utils/constants"
	"github.com/ava-labs/avalanchego/vms/avm"
	"github.com/ava-labs/avalanchego/vms/evm"
	"github.com/ava-labs/avalanchego/vms/nftfx"
	"github.com/ava-labs/avalanchego/vms/platformvm"
	"github.com/ava-labs/avalanchego/vms/propertyfx"
	"github.com/ava-labs/avalanchego/vms/secp256k1fx"
	"github.com/ava-labs/avalanchego/vms/timestampvm"
)

// Aliases returns the default aliases based on the network ID
func Aliases(genesisBytes []byte) (map[string][]string, map[[32]byte][]string, map[[32]byte][]string, error) {
	generalAliases := map[string][]string{
		"vm/" + platformvm.ID.String():             {"vm/platform"},
		"vm/" + avm.ID.String():                    {"vm/avm"},
		"vm/" + evm.ID.String():                    {"vm/evm"},
		"vm/" + timestampvm.ID.String():            {"vm/timestamp"},
		"bc/" + constants.PlatformChainID.String(): {"P", "platform", "bc/P", "bc/platform"},
	}
	chainAliases := map[[32]byte][]string{
		constants.PlatformChainID: {"P", "platform"},
	}
	vmAliases := map[[32]byte][]string{
<<<<<<< HEAD
		platformvm.ID:  {"platform"},
		avm.ID:         {"avm"},
		EVMID:          {"evm"},
		timestampvm.ID: {"timestamp"},
		secp256k1fx.ID: {"secp256k1fx"},
		nftfx.ID:       {"nftfx"},
		propertyfx.ID:  {"propertyfx"},
=======
		platformvm.ID.Key():  {"platform"},
		avm.ID.Key():         {"avm"},
		evm.ID.Key():         {"evm"},
		timestampvm.ID.Key(): {"timestamp"},
		secp256k1fx.ID.Key(): {"secp256k1fx"},
		nftfx.ID.Key():       {"nftfx"},
		propertyfx.ID.Key():  {"propertyfx"},
>>>>>>> a26f0f07
	}

	genesis := &platformvm.Genesis{} // TODO let's not re-create genesis to do aliasing
	if err := platformvm.GenesisCodec.Unmarshal(genesisBytes, genesis); err != nil {
		return nil, nil, nil, err
	}
	if err := genesis.Initialize(); err != nil {
		return nil, nil, nil, err
	}

	for _, chain := range genesis.Chains {
		uChain := chain.UnsignedTx.(*platformvm.UnsignedCreateChainTx)
		switch {
		case avm.ID.Equals(uChain.VMID):
			generalAliases["bc/"+chain.ID().String()] = []string{"X", "avm", "bc/X", "bc/avm"}
<<<<<<< HEAD
			chainAliases[chain.ID()] = []string{"X", "avm"}
		case EVMID.Equals(uChain.VMID):
=======
			chainAliases[chain.ID().Key()] = []string{"X", "avm"}
		case evm.ID.Equals(uChain.VMID):
>>>>>>> a26f0f07
			generalAliases["bc/"+chain.ID().String()] = []string{"C", "evm", "bc/C", "bc/evm"}
			chainAliases[chain.ID()] = []string{"C", "evm"}
		case timestampvm.ID.Equals(uChain.VMID):
			generalAliases["bc/"+chain.ID().String()] = []string{"bc/timestamp"}
			chainAliases[chain.ID()] = []string{"timestamp"}
		}
	}
	return generalAliases, chainAliases, vmAliases, nil
}<|MERGE_RESOLUTION|>--- conflicted
+++ resolved
@@ -27,23 +27,13 @@
 		constants.PlatformChainID: {"P", "platform"},
 	}
 	vmAliases := map[[32]byte][]string{
-<<<<<<< HEAD
 		platformvm.ID:  {"platform"},
 		avm.ID:         {"avm"},
-		EVMID:          {"evm"},
+		evm.ID:         {"evm"},
 		timestampvm.ID: {"timestamp"},
 		secp256k1fx.ID: {"secp256k1fx"},
 		nftfx.ID:       {"nftfx"},
 		propertyfx.ID:  {"propertyfx"},
-=======
-		platformvm.ID.Key():  {"platform"},
-		avm.ID.Key():         {"avm"},
-		evm.ID.Key():         {"evm"},
-		timestampvm.ID.Key(): {"timestamp"},
-		secp256k1fx.ID.Key(): {"secp256k1fx"},
-		nftfx.ID.Key():       {"nftfx"},
-		propertyfx.ID.Key():  {"propertyfx"},
->>>>>>> a26f0f07
 	}
 
 	genesis := &platformvm.Genesis{} // TODO let's not re-create genesis to do aliasing
@@ -59,13 +49,8 @@
 		switch {
 		case avm.ID.Equals(uChain.VMID):
 			generalAliases["bc/"+chain.ID().String()] = []string{"X", "avm", "bc/X", "bc/avm"}
-<<<<<<< HEAD
 			chainAliases[chain.ID()] = []string{"X", "avm"}
-		case EVMID.Equals(uChain.VMID):
-=======
-			chainAliases[chain.ID().Key()] = []string{"X", "avm"}
 		case evm.ID.Equals(uChain.VMID):
->>>>>>> a26f0f07
 			generalAliases["bc/"+chain.ID().String()] = []string{"C", "evm", "bc/C", "bc/evm"}
 			chainAliases[chain.ID()] = []string{"C", "evm"}
 		case timestampvm.ID.Equals(uChain.VMID):
