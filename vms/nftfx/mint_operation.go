package nftfx

import (
	"errors"

	"github.com/ava-labs/avalanchego/snow"

	"github.com/ava-labs/avalanchego/vms/components/verify"
	"github.com/ava-labs/avalanchego/vms/secp256k1fx"
)

var errNilMintOperation = errors.New("nil mint operation")

type MintOperation struct {
	MintInput secp256k1fx.Input           `serialize:"true" json:"mintInput"`
	GroupID   uint32                      `serialize:"true" json:"groupID"`
	Payload   []byte                      `serialize:"true" json:"payload"`
	Outputs   []*secp256k1fx.OutputOwners `serialize:"true" json:"outputs"`
}

<<<<<<< HEAD
func (op *MintOperation) InitCtx(ctx *snow.Context) {
	for _, out := range op.Outputs {
		out.InitCtx(ctx)
	}
}

// Outs Returns []TransferOutput as []verify.State
=======
>>>>>>> 7a894914
func (op *MintOperation) Outs() []verify.State {
	outs := []verify.State{}
	for _, out := range op.Outputs {
		outs = append(outs, &TransferOutput{
			GroupID:      op.GroupID,
			Payload:      op.Payload,
			OutputOwners: *out,
		})
	}
	return outs
}

func (op *MintOperation) Verify() error {
	switch {
	case op == nil:
		return errNilMintOperation
	case len(op.Payload) > MaxPayloadSize:
		return errPayloadTooLarge
	}

	for _, out := range op.Outputs {
		if err := out.Verify(); err != nil {
			return err
		}
	}
	return op.MintInput.Verify()
}<|MERGE_RESOLUTION|>--- conflicted
+++ resolved
@@ -18,7 +18,6 @@
 	Outputs   []*secp256k1fx.OutputOwners `serialize:"true" json:"outputs"`
 }
 
-<<<<<<< HEAD
 func (op *MintOperation) InitCtx(ctx *snow.Context) {
 	for _, out := range op.Outputs {
 		out.InitCtx(ctx)
@@ -26,8 +25,6 @@
 }
 
 // Outs Returns []TransferOutput as []verify.State
-=======
->>>>>>> 7a894914
 func (op *MintOperation) Outs() []verify.State {
 	outs := []verify.State{}
 	for _, out := range op.Outputs {
