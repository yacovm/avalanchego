--- conflicted
+++ resolved
@@ -195,7 +195,7 @@
 	}
 
 	var (
-		utxos     []*ava.UTXO
+		utxos     []*avax.UTXO
 		endAddr   ids.ShortID
 		endUTXOID ids.ID
 		err       error
@@ -1287,14 +1287,10 @@
 	// User that controls To
 	api.UserPass
 
-<<<<<<< HEAD
 	// Chain the funds are coming from
 	SourceChain string `json:"sourceChain"`
 
-	// Address receiving the imported AVA
-=======
-	// Address receiving the imported $AVAX
->>>>>>> ba9f7426
+	// Address receiving the imported AVAX
 	To string `json:"to"`
 }
 
@@ -1408,35 +1404,16 @@
 	// Amount of nAVAX to send
 	Amount json.Uint64 `json:"amount"`
 
-<<<<<<< HEAD
-	// ID of the address that will receive the AVA. This address includes the
+	// ID of the address that will receive the AVAX. This address includes the
 	// chainID, which is used to determine what the destination chain is.
-=======
-	// Address of P-Chain account that will receive the AVAX
->>>>>>> ba9f7426
 	To string `json:"to"`
 }
 
 // ExportAVAX sends AVAX from this chain to the P-Chain.
 // After this tx is accepted, the AVAX must be imported to the P-chain with an importTx.
 // Returns the ID of the newly created atomic transaction
-<<<<<<< HEAD
-func (service *Service) ExportAVA(_ *http.Request, args *ExportAVAArgs, reply *api.JsonTxID) error {
-	service.vm.ctx.Log.Info("AVM: ExportAVA called with username: %s", args.Username)
-=======
 func (service *Service) ExportAVAX(_ *http.Request, args *ExportAVAXArgs, reply *api.JsonTxID) error {
 	service.vm.ctx.Log.Info("AVM: ExportAVAX called with username: %s", args.Username)
-	pchainID := service.vm.platform
-	chainPrefixes := []string{pchainID.String()}
-	if alias, err := service.vm.ctx.BCLookup.PrimaryAlias(pchainID); err == nil {
-		chainPrefixes = append(chainPrefixes, alias)
-	}
-
-	ToBytes, err := formatting.ParseAddress(args.To, chainPrefixes, addressSep, service.vm.GetHRP())
-	if err != nil {
-		return err
-	}
->>>>>>> ba9f7426
 
 	chainID, to, err := service.vm.ParseAddress(args.To)
 	if err != nil {
