--- conflicted
+++ resolved
@@ -37,18 +37,7 @@
 )
 
 var (
-<<<<<<< HEAD
 	dbPrefix = []byte("proposervm")
-=======
-	NoProposerBlocks = time.Unix(1<<63-62135596801, 999999999)
-	dbPrefix         = []byte("proposervm")
-)
-
-// clock interface and implementation, to ease up UTs
-type clock interface {
-	now() time.Time
-}
->>>>>>> 078ea4b2
 
 	_ block.ChainVM = &VM{}
 )
@@ -63,26 +52,10 @@
 	scheduler *scheduler // TODO: refactor
 	timer.Clock
 
-<<<<<<< HEAD
 	ctx            *snow.Context
 	db             *versiondb.Database
 	verifiedBlocks map[ids.ID]*ProposerBlock
 	preferred      ids.ID
-=======
-	db *versiondb.Database
-
-	clock
-
-	// node identity attributes
-	stakingCert tls.Certificate
-	nodeID      ids.ShortID
-
-	scheduler *scheduler
-
-	proBlkActivationTime time.Time
-
-	preferred ids.ID
->>>>>>> 078ea4b2
 }
 
 func New(vm block.ChainVM, activationTime time.Time) *VM {
@@ -108,19 +81,8 @@
 	vm.State = state.New(vm.db)
 	vm.Windower = proposer.New(ctx.ValidatorVM, ctx.SubnetID, ctx.ChainID)
 	vm.Tree = tree.New()
-<<<<<<< HEAD
 	vm.ctx = ctx
-	vm.db = db
 	vm.verifiedBlocks = make(map[ids.ID]*ProposerBlock)
-=======
-
-	vm.stakingCert = ctx.StakingCert
-
-	var err error
-	if vm.nodeID, err = ids.ToShortID(hashing.PubkeyBytesToAddress(vm.stakingCert.Leaf.Raw)); err != nil {
-		return err
-	}
->>>>>>> 078ea4b2
 
 	vm.scheduler = &scheduler{}
 	if err := vm.scheduler.initialize(vm, toEngine); err != nil {
@@ -159,11 +121,7 @@
 		return nil, err
 	}
 
-<<<<<<< HEAD
 	h, err := vm.ctx.ValidatorVM.GetCurrentHeight()
-=======
-	h, err := vm.PChainHeight()
->>>>>>> 078ea4b2
 	if err != nil {
 		return nil, err
 	}
@@ -180,61 +138,26 @@
 		return nil, err
 	}
 
-	blk, err := vm.getProposerBlock(slb.ID())
-	if err != nil {
-		return blk, nil
-	}
-
-	blk = &ProposerBlock{
+	blk := &ProposerBlock{
 		Block:   slb,
 		vm:      vm,
 		coreBlk: sb,
 		status:  choices.Processing,
 	}
-<<<<<<< HEAD
 	return blk, vm.storeProposerBlock(blk)
-=======
-
-	// TODO: Why is verify called here?
-	if err := proBlk.Verify(); err != nil {
-		return nil, err
-	}
-
-	if err := vm.PutBlock(slb, proBlk.Status()); err != nil {
-		return nil, err
-	}
-
-	return &proBlk, nil
->>>>>>> 078ea4b2
 }
 
 func (vm *VM) ParseBlock(b []byte) (snowman.Block, error) {
-	block, err := vm.parseProposerBlock(b)
+	blk, err := vm.parseProposerBlock(b)
 	if err == nil {
-		return block, nil
+		return blk, nil
 	}
 	return vm.ChainVM.ParseBlock(b)
 }
 
 func (vm *VM) GetBlock(id ids.ID) (snowman.Block, error) {
-<<<<<<< HEAD
-	if res, err := vm.getProposerBlock(id); err == nil {
-=======
-	if slb, status, err := vm.State.GetBlock(id); err == nil {
-		coreBlk, err := vm.ChainVM.ParseBlock(slb.Block())
-		if err != nil {
-			return nil, err
-		}
-
-		res := &ProposerBlock{
-			Block:   slb,
-			vm:      vm,
-			coreBlk: coreBlk,
-			status:  status,
-		}
-
->>>>>>> 078ea4b2
-		return res, nil
+	if blk, err := vm.getProposerBlock(id); err == nil {
+		return blk, nil
 	}
 
 	// check whether block is core one, with no proposerBlockHeader
@@ -245,30 +168,19 @@
 }
 
 func (vm *VM) SetPreference(preferred ids.ID) error {
-<<<<<<< HEAD
 	vm.preferred = preferred
 
-	proBlk, err := vm.getProposerBlock(preferred)
+	blk, err := vm.getProposerBlock(preferred)
 	if err == database.ErrNotFound {
 		// pre snowman++ case
 		return vm.ChainVM.SetPreference(preferred)
 	}
 	if err != nil {
 		return err
-=======
-	if slb, _, err := vm.State.GetBlock(preferred); err == nil {
-		vm.preferred = preferred
-		coreBlk, err := vm.ChainVM.ParseBlock(slb.Block())
-		if err != nil {
-			return err
-		} // TODO: update block status in DB as well
-
-		return vm.ChainVM.SetPreference(coreBlk.ID())
->>>>>>> 078ea4b2
 	}
 
 	// check whether block is core one, with no proposerBlockHeader
-	return vm.ChainVM.SetPreference(preferred)
+	return vm.ChainVM.SetPreference(blk.coreBlk.ID())
 }
 
 func (vm *VM) LastAccepted() (ids.ID, error) {
@@ -313,8 +225,11 @@
 	}
 	// if the block already exists, then make sure the status is set correctly
 	blk, err := vm.getProposerBlock(slb.ID())
-	if err != nil {
-		return blk, err
+	if err == nil {
+		return blk, nil
+	}
+	if err != database.ErrNotFound {
+		return nil, err
 	}
 
 	coreBlk, err := vm.ChainVM.ParseBlock(slb.Block())
